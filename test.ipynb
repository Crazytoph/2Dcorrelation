--- conflicted
+++ resolved
@@ -1,11 +1,7 @@
 {
  "cells": [
   {
-<<<<<<< HEAD
-   "cell_type": "code",
-   "execution_count": 1,
-   "id": "acceptable-truck",
-=======
+
    "cell_type": "markdown",
    "id": "dangerous-setting",
    "metadata": {},
@@ -16,7 +12,6 @@
   {
    "cell_type": "markdown",
    "id": "answering-virgin",
->>>>>>> a52c1a34
    "metadata": {},
    "outputs": [],
    "source": [
@@ -25,11 +20,9 @@
   },
   {
    "cell_type": "markdown",
-<<<<<<< HEAD
-   "id": "intermediate-output",
-=======
+
    "id": "incorporate-coating",
->>>>>>> a52c1a34
+
    "metadata": {},
    "source": [
     "## Imports"
@@ -37,13 +30,10 @@
   },
   {
    "cell_type": "code",
-<<<<<<< HEAD
-   "execution_count": 2,
-   "id": "second-integration",
-=======
+
    "execution_count": 1,
    "id": "muslim-regard",
->>>>>>> a52c1a34
+
    "metadata": {},
    "outputs": [],
    "source": [
@@ -64,13 +54,10 @@
   },
   {
    "cell_type": "code",
-<<<<<<< HEAD
-   "execution_count": 3,
-   "id": "continuous-friday",
-=======
+
    "execution_count": 2,
    "id": "alleged-plenty",
->>>>>>> a52c1a34
+
    "metadata": {},
    "outputs": [],
    "source": [
@@ -81,11 +68,9 @@
   },
   {
    "cell_type": "markdown",
-<<<<<<< HEAD
-   "id": "current-brick",
-=======
+
    "id": "fitted-particular",
->>>>>>> a52c1a34
+
    "metadata": {},
    "source": [
     "## Importing the data"
@@ -93,11 +78,7 @@
   },
   {
    "cell_type": "markdown",
-<<<<<<< HEAD
-   "id": "correct-gender",
-=======
    "id": "unauthorized-moisture",
->>>>>>> a52c1a34
    "metadata": {},
    "source": [
     " The path of data to to copy from:\n",
@@ -107,10 +88,6 @@
   },
   {
    "cell_type": "code",
-<<<<<<< HEAD
-   "execution_count": 4,
-   "id": "steady-coordinator",
-=======
    "execution_count": null,
    "id": "disturbed-deadline",
    "metadata": {},
@@ -121,7 +98,6 @@
    "cell_type": "code",
    "execution_count": 3,
    "id": "affected-continent",
->>>>>>> a52c1a34
    "metadata": {},
    "outputs": [
     {
@@ -141,13 +117,8 @@
   },
   {
    "cell_type": "code",
-<<<<<<< HEAD
-   "execution_count": 5,
-   "id": "forced-elite",
-=======
    "execution_count": 4,
    "id": "matched-baghdad",
->>>>>>> a52c1a34
    "metadata": {},
    "outputs": [],
    "source": [
@@ -156,30 +127,17 @@
     "GdmCl_05M = cdata.CData(os.path.join(path, folderlist[2]))\n",
     "GdmSCN_05M = cdata.CData(os.path.join(path, folderlist[3]))\n",
     "Gdm2SO4_2M = cdata.CData(os.path.join(path, folderlist[4]))\n",
-<<<<<<< HEAD
-    "Gdm2SO4_4M = cdata.CData(os.path.join(path, folderlist[5]))\n",
-    "GdmCl_2M = cdata.CData(os.path.join(path, folderlist[6]))\n",
-    "GdmCl_2M_24h = cdata.CData(os.path.join(path, folderlist[7]))\n",
-    "GdmSCN_2M = cdata.CData(os.path.join(path, folderlist[8]))\n",
-    "Urea_2M = cdata.CData(os.path.join(path, folderlist[9]))\n",
-    "GdmCl_4M = cdata.CData(os.path.join(path, folderlist[10]))"
-=======
     "Gdm2SO4_4M = cdata.CData(os.path.join(path, folderlist[9]))\n",
     "GdmCl_2M = cdata.CData(os.path.join(path, folderlist[5]))\n",
     "GdmCl_2M_24h = cdata.CData(os.path.join(path, folderlist[6]))\n",
     "GdmSCN_2M = cdata.CData(os.path.join(path, folderlist[7]))\n",
     "Urea_2M = cdata.CData(os.path.join(path, folderlist[8]))\n",
     "#GdmCL_4M = cdata.CData(os.path.join(path, folderlist[10]))"
->>>>>>> a52c1a34
-   ]
-  },
-  {
-   "cell_type": "markdown",
-<<<<<<< HEAD
-   "id": "pleased-store",
-=======
+   ]
+  },
+  {
+   "cell_type": "markdown",
    "id": "advisory-brisbane",
->>>>>>> a52c1a34
    "metadata": {
     "tags": []
    },
@@ -198,19 +156,12 @@
   {
    "cell_type": "code",
    "execution_count": 6,
-<<<<<<< HEAD
-   "id": "appointed-conviction",
-=======
    "id": "running-brook",
->>>>>>> a52c1a34
-   "metadata": {},
-   "outputs": [
-    {
-     "data": {
-      "application/vnd.jupyter.widget-view+json": {
-<<<<<<< HEAD
-       "model_id": "4c5abf007c4240be80384a9d073ceb10",
-=======
+   "metadata": {},
+   "outputs": [
+    {
+     "data": {
+      "application/vnd.jupyter.widget-view+json": {
        "model_id": "6640c06eb20f4c2faff553481ed85674",
        "version_major": 2,
        "version_minor": 0
@@ -226,37 +177,28 @@
      "data": {
       "application/vnd.jupyter.widget-view+json": {
        "model_id": "272e45e878cf4b8ebee9a4f77605f202",
->>>>>>> a52c1a34
-       "version_major": 2,
-       "version_minor": 0
-      },
-      "text/plain": [
-       "Canvas(toolbar=Toolbar(toolitems=[('Home', 'Reset original view', 'home', 'home'), ('Back', 'Back to previous …"
-      ]
-     },
-     "metadata": {},
-     "output_type": "display_data"
-    }
-   ],
-   "source": [
-<<<<<<< HEAD
-    "plot.heatmap(Control_0M.t_df, Gdm2SO4_05M.t_df, GdmCl_05M.t_df)"
-=======
+       "version_major": 2,
+       "version_minor": 0
+      },
+      "text/plain": [
+       "Canvas(toolbar=Toolbar(toolitems=[('Home', 'Reset original view', 'home', 'home'), ('Back', 'Back to previous …"
+      ]
+     },
+     "metadata": {},
+     "output_type": "display_data"
+    }
+   ],
+   "source": [
     "df = ana.max_wave(Control_0M.t_df, wave_min=260, wave_max=278)\n",
     "df2 = ana.min_wave(Control_0M.t_df, wave_min=260, wave_max=300)\n",
     "plot.function([\"Wavelength\", ], df, swap=True)\n",
     "plot.function([\"Value\"], df, swap=True)"
->>>>>>> a52c1a34
    ]
   },
   {
    "cell_type": "code",
    "execution_count": 7,
-<<<<<<< HEAD
-   "id": "vertical-interaction",
-=======
    "id": "extra-miller",
->>>>>>> a52c1a34
    "metadata": {},
    "outputs": [],
    "source": [
@@ -265,13 +207,8 @@
   },
   {
    "cell_type": "code",
-<<<<<<< HEAD
-   "execution_count": 28,
-   "id": "wired-integrity",
-=======
    "execution_count": 8,
    "id": "sapphire-theory",
->>>>>>> a52c1a34
    "metadata": {},
    "outputs": [
     {
@@ -285,11 +222,7 @@
     {
      "data": {
       "application/vnd.jupyter.widget-view+json": {
-<<<<<<< HEAD
-       "model_id": "e040b9f0fbd54fb499b606cbd4e1c48e",
-=======
        "model_id": "46c10ea9c4934bdf920f0a1640455cf7",
->>>>>>> a52c1a34
        "version_major": 2,
        "version_minor": 0
       },
@@ -308,11 +241,7 @@
   {
    "cell_type": "code",
    "execution_count": 9,
-<<<<<<< HEAD
-   "id": "acknowledged-value",
-=======
    "id": "collect-making",
->>>>>>> a52c1a34
    "metadata": {},
    "outputs": [
     {
@@ -337,21 +266,13 @@
   {
    "cell_type": "code",
    "execution_count": 10,
-<<<<<<< HEAD
-   "id": "humanitarian-absence",
-=======
    "id": "motivated-editing",
->>>>>>> a52c1a34
-   "metadata": {},
-   "outputs": [
-    {
-     "data": {
-      "application/vnd.jupyter.widget-view+json": {
-<<<<<<< HEAD
-       "model_id": "b5728b91b51940acad883c0478bad421",
-=======
+   "metadata": {},
+   "outputs": [
+    {
+     "data": {
+      "application/vnd.jupyter.widget-view+json": {
        "model_id": "53be3e2695f94f1ead6988bc23eaf043",
->>>>>>> a52c1a34
        "version_major": 2,
        "version_minor": 0
       },
@@ -368,14 +289,8 @@
    ]
   },
   {
-<<<<<<< HEAD
-   "cell_type": "code",
-   "execution_count": 11,
-   "id": "finished-forge",
-=======
    "cell_type": "markdown",
    "id": "french-resolution",
->>>>>>> a52c1a34
    "metadata": {},
    "outputs": [
     {
@@ -399,23 +314,14 @@
   },
   {
    "cell_type": "code",
-<<<<<<< HEAD
-   "execution_count": 12,
-   "id": "cross-chain",
-=======
    "execution_count": 14,
    "id": "executed-truth",
->>>>>>> a52c1a34
-   "metadata": {},
-   "outputs": [
-    {
-     "data": {
-      "application/vnd.jupyter.widget-view+json": {
-<<<<<<< HEAD
-       "model_id": "3d7a0fa96b904acc9c9467bdf9096837",
-=======
+   "metadata": {},
+   "outputs": [
+    {
+     "data": {
+      "application/vnd.jupyter.widget-view+json": {
        "model_id": "29e592f222de4e349a053f1a2c7380fc",
->>>>>>> a52c1a34
        "version_major": 2,
        "version_minor": 0
       },
@@ -441,13 +347,8 @@
   },
   {
    "cell_type": "code",
-<<<<<<< HEAD
-   "execution_count": 13,
-   "id": "concrete-adelaide",
-=======
    "execution_count": 12,
    "id": "organized-principal",
->>>>>>> a52c1a34
    "metadata": {},
    "outputs": [
     {
@@ -470,14 +371,8 @@
    ]
   },
   {
-<<<<<<< HEAD
-   "cell_type": "code",
-   "execution_count": 14,
-   "id": "found-minnesota",
-=======
    "cell_type": "raw",
    "id": "irish-conjunction",
->>>>>>> a52c1a34
    "metadata": {},
    "outputs": [],
    "source": [
@@ -485,109 +380,6 @@
    ]
   },
   {
-<<<<<<< HEAD
-   "cell_type": "code",
-   "execution_count": 27,
-   "id": "urban-columbus",
-   "metadata": {},
-   "outputs": [
-    {
-     "data": {
-      "application/vnd.jupyter.widget-view+json": {
-       "model_id": "6c959ee1c8544151bfe07062543ac637",
-       "version_major": 2,
-       "version_minor": 0
-      },
-      "text/plain": [
-       "Canvas(toolbar=Toolbar(toolitems=[('Home', 'Reset original view', 'home', 'home'), ('Back', 'Back to previous …"
-      ]
-     },
-     "metadata": {},
-     "output_type": "display_data"
-    },
-    {
-     "ename": "IndexError",
-     "evalue": "list index out of range",
-     "output_type": "error",
-     "traceback": [
-      "\u001b[1;31m---------------------------------------------------------------------------\u001b[0m",
-      "\u001b[1;31mIndexError\u001b[0m                                Traceback (most recent call last)",
-      "\u001b[1;32m<ipython-input-27-d88696532986>\u001b[0m in \u001b[0;36m<module>\u001b[1;34m\u001b[0m\n\u001b[1;32m----> 1\u001b[1;33m \u001b[0mplot\u001b[0m\u001b[1;33m.\u001b[0m\u001b[0mfunctionT\u001b[0m\u001b[1;33m(\u001b[0m\u001b[1;33m[\u001b[0m\u001b[1;36m20\u001b[0m\u001b[1;33m,\u001b[0m \u001b[1;36m50\u001b[0m\u001b[1;33m,\u001b[0m \u001b[1;36m60\u001b[0m\u001b[1;33m,\u001b[0m \u001b[1;36m64\u001b[0m\u001b[1;33m,\u001b[0m \u001b[1;36m70\u001b[0m\u001b[1;33m,\u001b[0m \u001b[1;36m90\u001b[0m\u001b[1;33m]\u001b[0m\u001b[1;33m,\u001b[0m \u001b[0mControl_0M\u001b[0m\u001b[1;33m.\u001b[0m\u001b[0mt_df\u001b[0m\u001b[1;33m,\u001b[0m \u001b[0mGdmCl_05M\u001b[0m\u001b[1;33m.\u001b[0m\u001b[0mt_df\u001b[0m\u001b[1;33m,\u001b[0m \u001b[0mGdmCl_2M\u001b[0m\u001b[1;33m.\u001b[0m\u001b[0mt_df\u001b[0m\u001b[1;33m,\u001b[0m \u001b[0mGdmCl_4M\u001b[0m\u001b[1;33m.\u001b[0m\u001b[0mt_df\u001b[0m\u001b[1;33m)\u001b[0m\u001b[1;33m\u001b[0m\u001b[1;33m\u001b[0m\u001b[0m\n\u001b[0m",
-      "\u001b[1;32mF:\\GitHub\\2Dcorrelation\\hotznplots.py\u001b[0m in \u001b[0;36mfunctionT\u001b[1;34m(rows, x_min, x_max, y_min, y_max, swap, x_label, y_label, y_scaling, baseline, line1, line2, line3, line4, line5, *df)\u001b[0m\n\u001b[0;32m    198\u001b[0m             \u001b[0mx\u001b[0m \u001b[1;33m=\u001b[0m \u001b[0mlist\u001b[0m\u001b[1;33m(\u001b[0m\u001b[0mi\u001b[0m\u001b[1;33m.\u001b[0m\u001b[0mloc\u001b[0m\u001b[1;33m[\u001b[0m\u001b[1;33m:\u001b[0m\u001b[1;33m,\u001b[0m \u001b[0mx_min\u001b[0m\u001b[1;33m:\u001b[0m\u001b[0mx_max\u001b[0m\u001b[1;33m]\u001b[0m\u001b[1;33m.\u001b[0m\u001b[0mcolumns\u001b[0m\u001b[1;33m)\u001b[0m  \u001b[1;31m# get x-values\u001b[0m\u001b[1;33m\u001b[0m\u001b[1;33m\u001b[0m\u001b[0m\n\u001b[0;32m    199\u001b[0m             \u001b[0my\u001b[0m \u001b[1;33m=\u001b[0m \u001b[0mpd\u001b[0m\u001b[1;33m.\u001b[0m\u001b[0mDataFrame\u001b[0m\u001b[1;33m.\u001b[0m\u001b[0mto_numpy\u001b[0m\u001b[1;33m(\u001b[0m\u001b[0mi\u001b[0m\u001b[1;33m.\u001b[0m\u001b[0mloc\u001b[0m\u001b[1;33m[\u001b[0m\u001b[0mr\u001b[0m\u001b[1;33m,\u001b[0m \u001b[0mx_min\u001b[0m\u001b[1;33m:\u001b[0m\u001b[0mx_max\u001b[0m\u001b[1;33m]\u001b[0m\u001b[1;33m)\u001b[0m  \u001b[1;31m# get y-values\u001b[0m\u001b[1;33m\u001b[0m\u001b[1;33m\u001b[0m\u001b[0m\n\u001b[1;32m--> 200\u001b[1;33m             ax.plot(x, y, linestyle='-', marker=' ', color=colors[k],\n\u001b[0m\u001b[0;32m    201\u001b[0m                     \u001b[0mlinewidth\u001b[0m\u001b[1;33m=\u001b[0m\u001b[1;36m1\u001b[0m\u001b[1;33m,\u001b[0m \u001b[0mlabel\u001b[0m\u001b[1;33m=\u001b[0m\u001b[0mi\u001b[0m\u001b[1;33m\u001b[0m\u001b[1;33m\u001b[0m\u001b[0m\n\u001b[0;32m    202\u001b[0m                     )\n",
-      "\u001b[1;31mIndexError\u001b[0m: list index out of range"
-     ]
-    }
-   ],
-   "source": [
-    "plot.functionT([20, 50, 60, 64, 70, 90], Control_0M.t_df, GdmCl_05M.t_df, GdmCl_2M.t_df, GdmCl_4M.t_df, x_min = 209, y_scaling=[-8.5,4.5], baseline = True, line1 = [1.83,1.83], line2 = [3.5,3.5], line3 = [-6.44, -6.44])"
-   ]
-  },
-  {
-   "cell_type": "code",
-   "execution_count": 26,
-   "id": "marine-rental",
-   "metadata": {},
-   "outputs": [
-    {
-     "data": {
-      "application/vnd.jupyter.widget-view+json": {
-       "model_id": "32b6ffc64e604dbba7f6408ef1b1431e",
-       "version_major": 2,
-       "version_minor": 0
-      },
-      "text/plain": [
-       "Canvas(toolbar=Toolbar(toolitems=[('Home', 'Reset original view', 'home', 'home'), ('Back', 'Back to previous …"
-      ]
-     },
-     "metadata": {},
-     "output_type": "display_data"
-    },
-    {
-     "ename": "IndexError",
-     "evalue": "list index out of range",
-     "output_type": "error",
-     "traceback": [
-      "\u001b[1;31m---------------------------------------------------------------------------\u001b[0m",
-      "\u001b[1;31mIndexError\u001b[0m                                Traceback (most recent call last)",
-      "\u001b[1;32m<ipython-input-26-dacaf1baacec>\u001b[0m in \u001b[0;36m<module>\u001b[1;34m\u001b[0m\n\u001b[1;32m----> 1\u001b[1;33m \u001b[0mplot\u001b[0m\u001b[1;33m.\u001b[0m\u001b[0mfunctionT\u001b[0m\u001b[1;33m(\u001b[0m\u001b[1;33m[\u001b[0m\u001b[1;36m20\u001b[0m\u001b[1;33m,\u001b[0m \u001b[1;36m50\u001b[0m\u001b[1;33m,\u001b[0m \u001b[1;36m60\u001b[0m\u001b[1;33m,\u001b[0m \u001b[1;36m64\u001b[0m\u001b[1;33m,\u001b[0m \u001b[1;36m70\u001b[0m\u001b[1;33m,\u001b[0m \u001b[1;36m90\u001b[0m\u001b[1;33m]\u001b[0m\u001b[1;33m,\u001b[0m \u001b[0mControl_0M\u001b[0m\u001b[1;33m.\u001b[0m\u001b[0mt_df\u001b[0m\u001b[1;33m,\u001b[0m \u001b[0mGdm2SO4_05M\u001b[0m\u001b[1;33m.\u001b[0m\u001b[0mt_df\u001b[0m\u001b[1;33m,\u001b[0m \u001b[0mGdm2SO4_2M\u001b[0m\u001b[1;33m.\u001b[0m\u001b[0mt_df\u001b[0m\u001b[1;33m,\u001b[0m \u001b[0mGdm2SO4_4M\u001b[0m\u001b[1;33m.\u001b[0m\u001b[0mt_df\u001b[0m\u001b[1;33m,\u001b[0m \u001b[0mx_min\u001b[0m \u001b[1;33m=\u001b[0m \u001b[1;36m209\u001b[0m\u001b[1;33m,\u001b[0m \u001b[0my_scaling\u001b[0m\u001b[1;33m=\u001b[0m\u001b[1;33m[\u001b[0m\u001b[1;33m-\u001b[0m\u001b[1;36m8.5\u001b[0m\u001b[1;33m,\u001b[0m\u001b[1;36m5.5\u001b[0m\u001b[1;33m]\u001b[0m\u001b[1;33m,\u001b[0m \u001b[0mbaseline\u001b[0m \u001b[1;33m=\u001b[0m \u001b[1;32mTrue\u001b[0m\u001b[1;33m,\u001b[0m \u001b[0mline1\u001b[0m \u001b[1;33m=\u001b[0m \u001b[1;33m[\u001b[0m\u001b[1;36m1.83\u001b[0m\u001b[1;33m,\u001b[0m\u001b[1;36m1.83\u001b[0m\u001b[1;33m]\u001b[0m\u001b[1;33m)\u001b[0m\u001b[1;33m\u001b[0m\u001b[1;33m\u001b[0m\u001b[0m\n\u001b[0m",
-      "\u001b[1;32mF:\\GitHub\\2Dcorrelation\\hotznplots.py\u001b[0m in \u001b[0;36mfunctionT\u001b[1;34m(rows, x_min, x_max, y_min, y_max, swap, x_label, y_label, y_scaling, baseline, line1, line2, line3, line4, line5, *df)\u001b[0m\n\u001b[0;32m    198\u001b[0m             \u001b[0mx\u001b[0m \u001b[1;33m=\u001b[0m \u001b[0mlist\u001b[0m\u001b[1;33m(\u001b[0m\u001b[0mi\u001b[0m\u001b[1;33m.\u001b[0m\u001b[0mloc\u001b[0m\u001b[1;33m[\u001b[0m\u001b[1;33m:\u001b[0m\u001b[1;33m,\u001b[0m \u001b[0mx_min\u001b[0m\u001b[1;33m:\u001b[0m\u001b[0mx_max\u001b[0m\u001b[1;33m]\u001b[0m\u001b[1;33m.\u001b[0m\u001b[0mcolumns\u001b[0m\u001b[1;33m)\u001b[0m  \u001b[1;31m# get x-values\u001b[0m\u001b[1;33m\u001b[0m\u001b[1;33m\u001b[0m\u001b[0m\n\u001b[0;32m    199\u001b[0m             \u001b[0my\u001b[0m \u001b[1;33m=\u001b[0m \u001b[0mpd\u001b[0m\u001b[1;33m.\u001b[0m\u001b[0mDataFrame\u001b[0m\u001b[1;33m.\u001b[0m\u001b[0mto_numpy\u001b[0m\u001b[1;33m(\u001b[0m\u001b[0mi\u001b[0m\u001b[1;33m.\u001b[0m\u001b[0mloc\u001b[0m\u001b[1;33m[\u001b[0m\u001b[0mr\u001b[0m\u001b[1;33m,\u001b[0m \u001b[0mx_min\u001b[0m\u001b[1;33m:\u001b[0m\u001b[0mx_max\u001b[0m\u001b[1;33m]\u001b[0m\u001b[1;33m)\u001b[0m  \u001b[1;31m# get y-values\u001b[0m\u001b[1;33m\u001b[0m\u001b[1;33m\u001b[0m\u001b[0m\n\u001b[1;32m--> 200\u001b[1;33m             ax.plot(x, y, linestyle='-', marker=' ', color=colors[k],\n\u001b[0m\u001b[0;32m    201\u001b[0m                     \u001b[0mlinewidth\u001b[0m\u001b[1;33m=\u001b[0m\u001b[1;36m1\u001b[0m\u001b[1;33m,\u001b[0m \u001b[0mlabel\u001b[0m\u001b[1;33m=\u001b[0m\u001b[0mi\u001b[0m\u001b[1;33m\u001b[0m\u001b[1;33m\u001b[0m\u001b[0m\n\u001b[0;32m    202\u001b[0m                     )\n",
-      "\u001b[1;31mIndexError\u001b[0m: list index out of range"
-     ]
-    }
-   ],
-   "source": [
-    "plot.functionT([20, 50, 60, 64, 70, 90], Control_0M.t_df, Gdm2SO4_05M.t_df, Gdm2SO4_2M.t_df, Gdm2SO4_4M.t_df, x_min = 209, y_scaling=[-8.5,5.5], baseline = True, line1 = [1.83,1.83])"
-   ]
-  },
-  {
-   "cell_type": "code",
-   "execution_count": null,
-   "id": "cathedral-celebration",
-   "metadata": {},
-   "outputs": [],
-   "source": [
-    "plot.functionT([20, 50, 60, 64, 75, 90], Control_0M.t_df, GdmSCN_05M.t_df, GdmSCN_2M.t_df, Urea_2M.t_df, x_min = 247, y_scaling=[-8.5,5.5], baseline = True, line1 = [1.83,1.83])"
-   ]
-  },
-  {
-   "cell_type": "code",
-   "execution_count": null,
-   "id": "unlike-honduras",
-   "metadata": {
-    "tags": []
-   },
-   "outputs": [],
-   "source": [
-    "plot.functionT([20, 50, 60, 64, 75, 90], Control_0M.t_df, Urea_2M.t_df, GdmCl_2M.t_df, Gdm2SO4_2M.t_df, x_min = 208, y_scaling=[-8.5,5.5], baseline = True, line1 = [1.83,1.83])"
-   ]
-  },
-  {
-   "cell_type": "markdown",
-   "id": "arctic-trading",
-   "metadata": {},
-   "source": [
-    "## **analise**"
-=======
    "cell_type": "markdown",
    "id": "virtual-bracket",
    "metadata": {},
@@ -595,57 +387,12 @@
     "<div class=\"alert alert-block alert-info\">\n",
     "<b>Achtung:</b> When Messungen unterschiedlich viele Temperaturwerte haben, kommt ein Fehler. Am besten vergleichen. Einfachste Lösung ist hier unten mit 'Datei_mit_mehr_werten'.loc[:, 'Datei_mit_mehr_Werten'.t_list]\n",
     "</div>"
->>>>>>> a52c1a34
-   ]
-  },
-  {
-   "cell_type": "code",
-<<<<<<< HEAD
-   "execution_count": null,
-   "id": "square-terrace",
-   "metadata": {},
-   "outputs": [],
-   "source": [
-    "plot.function([275, 290], Control_0M.t_df, Gdm2SO4_05M.t_df)"
-   ]
-  },
-  {
-   "cell_type": "code",
-   "execution_count": null,
-   "id": "republican-blood",
-   "metadata": {},
-   "outputs": [],
-   "source": [
-    "print(Control_0M.t_list, GdmCl_05M.t_list)"
-   ]
-  },
-  {
-   "cell_type": "raw",
-   "id": "sensitive-buyer",
-   "metadata": {},
-   "source": [
-    "control2 = Control_0M.t_df.drop([53], axis=1)\n",
-    "print(control2)"
-   ]
-  },
-  {
-   "cell_type": "code",
-   "execution_count": null,
-   "id": "vital-combination",
-   "metadata": {},
-   "outputs": [],
-   "source": [
-    "sync, assync = ana.correlation(GdmCl_05M.t_df, ref_spec=Control_0M.t_df, scaling='pareto')\n"
-   ]
-  },
-  {
-   "cell_type": "code",
-   "execution_count": null,
-   "id": "digital-enlargement",
-=======
+   ]
+  },
+  {
+   "cell_type": "code",
    "execution_count": 15,
    "id": "received-arabic",
->>>>>>> a52c1a34
    "metadata": {},
    "outputs": [],
    "source": [
@@ -679,13 +426,8 @@
   },
   {
    "cell_type": "code",
-<<<<<<< HEAD
-   "execution_count": null,
-   "id": "important-print",
-=======
    "execution_count": 17,
    "id": "sixth-vinyl",
->>>>>>> a52c1a34
    "metadata": {},
    "outputs": [
     {
@@ -708,14 +450,8 @@
    ]
   },
   {
-<<<<<<< HEAD
-   "cell_type": "code",
-   "execution_count": null,
-   "id": "billion-ceiling",
-=======
    "cell_type": "markdown",
    "id": "advanced-archive",
->>>>>>> a52c1a34
    "metadata": {},
    "source": [
     "### derivative example"
@@ -723,13 +459,8 @@
   },
   {
    "cell_type": "code",
-<<<<<<< HEAD
-   "execution_count": null,
-   "id": "frequent-lecture",
-=======
    "execution_count": 18,
    "id": "prime-association",
->>>>>>> a52c1a34
    "metadata": {},
    "outputs": [],
    "source": [
@@ -738,13 +469,8 @@
   },
   {
    "cell_type": "code",
-<<<<<<< HEAD
-   "execution_count": null,
-   "id": "buried-exhibition",
-=======
    "execution_count": 19,
    "id": "serious-feedback",
->>>>>>> a52c1a34
    "metadata": {},
    "outputs": [
     {
@@ -769,11 +495,7 @@
   {
    "cell_type": "code",
    "execution_count": null,
-<<<<<<< HEAD
-   "id": "accessible-joining",
-=======
    "id": "nutritional-accreditation",
->>>>>>> a52c1a34
    "metadata": {},
    "outputs": [],
    "source": [
@@ -791,11 +513,6 @@
   {
    "cell_type": "code",
    "execution_count": null,
-<<<<<<< HEAD
-   "id": "parliamentary-score",
-=======
-   "id": "lesbian-skirt",
->>>>>>> a52c1a34
    "metadata": {},
    "outputs": [],
    "source": [
@@ -814,11 +531,7 @@
   {
    "cell_type": "code",
    "execution_count": null,
-<<<<<<< HEAD
-   "id": "paperback-still",
-=======
    "id": "touched-range",
->>>>>>> a52c1a34
    "metadata": {},
    "outputs": [],
    "source": [
@@ -827,11 +540,7 @@
   },
   {
    "cell_type": "markdown",
-<<<<<<< HEAD
-   "id": "hollywood-vocabulary",
-=======
    "id": "private-lounge",
->>>>>>> a52c1a34
    "metadata": {},
    "source": [
     "$$\n",
@@ -842,11 +551,7 @@
   {
    "cell_type": "code",
    "execution_count": null,
-<<<<<<< HEAD
-   "id": "stopped-johns",
-=======
    "id": "awful-savannah",
->>>>>>> a52c1a34
    "metadata": {},
    "outputs": [],
    "source": []
