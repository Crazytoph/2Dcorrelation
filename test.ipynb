{
 "cells": [
  {
   "cell_type": "markdown",
<<<<<<< HEAD
   "id": "junior-james",
=======
   "id": "fuzzy-framework",
>>>>>>> 3634acb9
   "metadata": {},
   "source": [
    "# Data Analysis"
   ]
  },
  {
   "cell_type": "markdown",
<<<<<<< HEAD
   "id": "comic-current",
=======
   "id": "creative-breeding",
>>>>>>> 3634acb9
   "metadata": {},
   "source": [
    "## Imports"
   ]
  },
  {
   "cell_type": "code",
   "execution_count": 1,
<<<<<<< HEAD
   "id": "younger-switch",
=======
   "id": "reflected-scroll",
>>>>>>> 3634acb9
   "metadata": {},
   "outputs": [],
   "source": [
    "\n",
    "# Enabling the `widget` backend.\n",
    "# This requires jupyter-matplotlib a.k.a. ipympl.\n",
    "# ipympl can be install via pip or conda.\n",
    "%matplotlib widget\n",
    "        \n",
    "import matplotlib.pyplot as plt\n",
    "import numpy as np\n",
    "import pandas as pd\n",
    "from ipywidgets import Output\n",
    "import matplotlib\n",
    "from scipy import integrate\n",
    "import os"
   ]
  },
  {
   "cell_type": "code",
   "execution_count": 2,
<<<<<<< HEAD
   "id": "tender-sixth",
=======
   "id": "eligible-hopkins",
>>>>>>> 3634acb9
   "metadata": {},
   "outputs": [],
   "source": [
    "import analise as ana \n",
    "import cdata \n",
    "import hotznplots as plot"
   ]
  },
  {
   "cell_type": "markdown",
<<<<<<< HEAD
   "id": "scenic-arena",
=======
   "id": "affected-omaha",
>>>>>>> 3634acb9
   "metadata": {},
   "source": [
    "## Importing the data"
   ]
  },
  {
   "cell_type": "markdown",
<<<<<<< HEAD
   "id": "recent-afghanistan",
=======
   "id": "lesser-infrared",
>>>>>>> 3634acb9
   "metadata": {},
   "source": [
    " The path of data to to copy from:\n",
    " *F:\\HZDR\\CD_data* for Daniel\n",
    " *C:\\Users\\crazy\\Mega\\Uni\\Masterarbeit\\Projekt\\Data\\CD_data*"
   ]
  },
  {
   "cell_type": "code",
   "execution_count": 3,
<<<<<<< HEAD
   "id": "different-nickname",
=======
   "id": "educational-field",
>>>>>>> 3634acb9
   "metadata": {},
   "outputs": [
    {
     "name": "stdout",
     "output_type": "stream",
     "text": [
      "['0 M Control', '0,5 Gdm2SO4', '0,5 GdmCl', '0,5 GdmSCN', '2 M Gdm2SO4', '2 M GdmCl', '2 M GdmCl 24 h inkubation', '2 M GdmSCN', '2 M Urea', '4 M Gdm2SO4']\n"
     ]
    }
   ],
   "source": [
    "#path = \"F:\\\\HZDR\\\\CD_data\"\n",
    "path = \"C:\\\\Users\\\\crazy\\\\Mega\\\\Uni\\\\Masterarbeit\\\\Projekt\\\\Data\\\\CD_data\"\n",
    "folderlist = os.listdir(path)\n",
    "print(folderlist)"
   ]
  },
  {
   "cell_type": "code",
   "execution_count": 4,
<<<<<<< HEAD
   "id": "rural-upset",
=======
   "id": "bound-astrology",
>>>>>>> 3634acb9
   "metadata": {},
   "outputs": [],
   "source": [
    "Control_0M = cdata.CData(os.path.join(path, folderlist[0]))\n",
    "Gdm2SO4_05M = cdata.CData(os.path.join(path, folderlist[1]))\n",
    "GdmCL_05M = cdata.CData(os.path.join(path, folderlist[2]))\n",
    "GdmSCN_05M = cdata.CData(os.path.join(path, folderlist[3]))\n",
    "Gdm2SO4_2M = cdata.CData(os.path.join(path, folderlist[4]))\n",
    "Gdm2SO4_4M = cdata.CData(os.path.join(path, folderlist[9]))\n",
    "GdmCl_2M = cdata.CData(os.path.join(path, folderlist[5]))\n",
    "GdmCl_2M_24h = cdata.CData(os.path.join(path, folderlist[6]))\n",
    "GdmSCN_2M = cdata.CData(os.path.join(path, folderlist[7]))\n",
    "Urea_2M = cdata.CData(os.path.join(path, folderlist[8]))\n",
    "#GdmCL_4M = cdata.CData(os.path.join(path, folderlist[10]))"
   ]
  },
  {
   "cell_type": "markdown",
<<<<<<< HEAD
   "id": "aging-bishop",
=======
   "id": "statistical-tucson",
>>>>>>> 3634acb9
   "metadata": {
    "tags": []
   },
   "source": [
    "## Plotti"
   ]
  },
  {
   "cell_type": "code",
<<<<<<< HEAD
   "execution_count": 5,
   "id": "smooth-samuel",
=======
   "execution_count": 18,
   "id": "dental-sunrise",
   "metadata": {},
   "outputs": [
    {
     "data": {
      "application/vnd.jupyter.widget-view+json": {
       "model_id": "2a6adde7c9d44ce489230455d40263df",
       "version_major": 2,
       "version_minor": 0
      },
      "text/plain": [
       "Canvas(toolbar=Toolbar(toolitems=[('Home', 'Reset original view', 'home', 'home'), ('Back', 'Back to previous …"
      ]
     },
     "metadata": {},
     "output_type": "display_data"
    }
   ],
   "source": [
    "plot.heatmap(Control_0M.t_df)"
   ]
  },
  {
   "cell_type": "code",
   "execution_count": 24,
   "id": "proper-notebook",
>>>>>>> 3634acb9
   "metadata": {},
   "outputs": [
    {
     "data": {
      "application/vnd.jupyter.widget-view+json": {
<<<<<<< HEAD
       "model_id": "eee2ec15dee24834830264729e56bfe1",
=======
       "model_id": "f9dbb850a75d46c9ac8d8f9b5671d48f",
       "version_major": 2,
       "version_minor": 0
      },
      "text/plain": [
       "Canvas(toolbar=Toolbar(toolitems=[('Home', 'Reset original view', 'home', 'home'), ('Back', 'Back to previous …"
      ]
     },
     "metadata": {},
     "output_type": "display_data"
    },
    {
     "data": {
      "application/vnd.jupyter.widget-view+json": {
       "model_id": "3b70e12ec9b74d1b9749ce58f788b4b7",
>>>>>>> 3634acb9
       "version_major": 2,
       "version_minor": 0
      },
      "text/plain": [
       "Canvas(toolbar=Toolbar(toolitems=[('Home', 'Reset original view', 'home', 'home'), ('Back', 'Back to previous …"
      ]
     },
     "metadata": {},
     "output_type": "display_data"
    }
   ],
   "source": [
    "df = ana.max_wave(Control_0M.t_df, wave_min=260, wave_max=278)\n",
    "df2 = ana.min_wave(Control_0M.t_df, wave_min=260, wave_max=300)\n",
    "plot.function([\"Wavelength\", ], df, swap=True)\n",
    "plot.function([\"Max. Value\"], df, swap=True)"
   ]
  },
  {
   "cell_type": "code",
<<<<<<< HEAD
   "execution_count": 6,
   "id": "digital-variety",
   "metadata": {},
   "outputs": [],
   "source": [
    "# Ploting temperature[K]; X-achis = Temperatur; Y-achsis = CD"
   ]
  },
  {
   "cell_type": "code",
   "execution_count": 7,
   "id": "spread-enhancement",
=======
   "execution_count": 11,
   "id": "advisory-sauce",
>>>>>>> 3634acb9
   "metadata": {},
   "outputs": [
    {
     "data": {
      "application/vnd.jupyter.widget-view+json": {
<<<<<<< HEAD
       "model_id": "d96c2ffc9a104ebfacba024705c84fc4",
=======
       "model_id": "3c0cc258dd6c432c93d1fe0a13cde509",
>>>>>>> 3634acb9
       "version_major": 2,
       "version_minor": 0
      },
      "text/plain": [
       "Canvas(toolbar=Toolbar(toolitems=[('Home', 'Reset original view', 'home', 'home'), ('Back', 'Back to previous …"
      ]
     },
     "metadata": {},
     "output_type": "display_data"
    }
   ],
   "source": [
    "plot.function([212, 220, 247, 260, 275], Urea_2M.t_df, Control_0M.t_df)"
   ]
  },
  {
   "cell_type": "code",
   "execution_count": 8,
   "id": "constitutional-criterion",
   "metadata": {},
   "outputs": [],
   "source": [
    "# Plotting wavelength[nm]; X-achsis = temperature; Y-achis = CD"
   ]
  },
  {
   "cell_type": "code",
   "execution_count": 20,
   "id": "loaded-satisfaction",
   "metadata": {},
   "outputs": [
    {
     "data": {
      "application/vnd.jupyter.widget-view+json": {
       "model_id": "446c5d43dc704b45a1779530772b569d",
       "version_major": 2,
       "version_minor": 0
      },
      "text/plain": [
       "Canvas(toolbar=Toolbar(toolitems=[('Home', 'Reset original view', 'home', 'home'), ('Back', 'Back to previous …"
      ]
     },
     "metadata": {},
     "output_type": "display_data"
    }
   ],
   "source": [
    "plot.functionT([20, 40, 60, 80], Control_0M.t_df, Urea_2M.t_df, GdmCl_2M.t_df, Gdm2SO4_2M.t_df, GdmSCN_2M.t_df, x_min = 209, y_scaling=[-7.5,4.5], baseline = True, line1 = [1.83,1.83], line2 = [3.5,3.5], line3 = [-6.44, -6.44])"
   ]
  },
  {
   "cell_type": "markdown",
<<<<<<< HEAD
   "id": "official-shannon",
=======
   "id": "delayed-ridge",
>>>>>>> 3634acb9
   "metadata": {},
   "source": [
    "## **analise**"
   ]
  },
  {
   "cell_type": "code",
<<<<<<< HEAD
   "execution_count": 10,
   "id": "vulnerable-mason",
   "metadata": {},
   "outputs": [
    {
     "data": {
      "application/vnd.jupyter.widget-view+json": {
       "model_id": "e1c1fe8134204c3d92ad0d52cf8f771e",
       "version_major": 2,
       "version_minor": 0
      },
      "text/plain": [
       "Canvas(toolbar=Toolbar(toolitems=[('Home', 'Reset original view', 'home', 'home'), ('Back', 'Back to previous …"
      ]
     },
     "metadata": {},
     "output_type": "display_data"
=======
   "execution_count": 8,
   "id": "dated-direction",
   "metadata": {},
   "outputs": [
    {
     "ename": "SyntaxError",
     "evalue": "unexpected EOF while parsing (<ipython-input-8-468d0aa8752d>, line 1)",
     "output_type": "error",
     "traceback": [
      "\u001b[1;36m  File \u001b[1;32m\"<ipython-input-8-468d0aa8752d>\"\u001b[1;36m, line \u001b[1;32m1\u001b[0m\n\u001b[1;33m    plot.function([275, 290], ana.pareto_scaling(Control_0M.t_df), ana.pareto_scaling(Gdm2SO4_05M.t_df)\u001b[0m\n\u001b[1;37m                                                                                                       ^\u001b[0m\n\u001b[1;31mSyntaxError\u001b[0m\u001b[1;31m:\u001b[0m unexpected EOF while parsing\n"
     ]
>>>>>>> 3634acb9
    }
   ],
   "source": [
    "plot.function([275, 290], Control_0M.t_df, Gdm2SO4_05M.t_df)"
   ]
  },
  {
   "cell_type": "code",
<<<<<<< HEAD
   "execution_count": 11,
   "id": "light-greeting",
=======
   "execution_count": null,
   "id": "powerful-saturn",
>>>>>>> 3634acb9
   "metadata": {},
   "outputs": [],
   "source": [
    "print(Control_0M.t_list, GdmCL_05M.t_list)"
   ]
  },
  {
   "cell_type": "raw",
<<<<<<< HEAD
   "id": "likely-favorite",
=======
   "id": "enabling-omaha",
>>>>>>> 3634acb9
   "metadata": {},
   "source": [
    "control2 = Control_0M.t_df.drop([53], axis=1)\n",
    "print(control2)"
   ]
  },
  {
   "cell_type": "code",
<<<<<<< HEAD
   "execution_count": 12,
   "id": "theoretical-sense",
=======
   "execution_count": null,
   "id": "rising-stake",
>>>>>>> 3634acb9
   "metadata": {},
   "outputs": [
    {
     "ename": "ValueError",
     "evalue": "operands could not be broadcast together with shapes (131,15) (131,16) ",
     "output_type": "error",
     "traceback": [
      "\u001b[1;31m---------------------------------------------------------------------------\u001b[0m",
      "\u001b[1;31mValueError\u001b[0m                                Traceback (most recent call last)",
      "\u001b[1;32m<ipython-input-12-8a36fc5e3187>\u001b[0m in \u001b[0;36m<module>\u001b[1;34m\u001b[0m\n\u001b[1;32m----> 1\u001b[1;33m \u001b[0msync\u001b[0m\u001b[1;33m,\u001b[0m \u001b[0massync\u001b[0m \u001b[1;33m=\u001b[0m \u001b[0mana\u001b[0m\u001b[1;33m.\u001b[0m\u001b[0mcorrelation\u001b[0m\u001b[1;33m(\u001b[0m\u001b[0mGdmCL_05M\u001b[0m\u001b[1;33m.\u001b[0m\u001b[0mt_df\u001b[0m\u001b[1;33m,\u001b[0m \u001b[0mref_spec\u001b[0m\u001b[1;33m=\u001b[0m\u001b[0mControl_0M\u001b[0m\u001b[1;33m.\u001b[0m\u001b[0mt_df\u001b[0m\u001b[1;33m,\u001b[0m \u001b[0mscaling\u001b[0m\u001b[1;33m=\u001b[0m\u001b[1;34m'pareto'\u001b[0m\u001b[1;33m)\u001b[0m\u001b[1;33m\u001b[0m\u001b[1;33m\u001b[0m\u001b[0m\n\u001b[0m",
      "\u001b[1;32mF:\\GitHub\\2Dcorrelation\\analise.py\u001b[0m in \u001b[0;36mcorrelation\u001b[1;34m(ref_spec, scaling, *exp_spec)\u001b[0m\n\u001b[0;32m    148\u001b[0m     \u001b[1;32melse\u001b[0m\u001b[1;33m:\u001b[0m\u001b[1;33m\u001b[0m\u001b[1;33m\u001b[0m\u001b[0m\n\u001b[0;32m    149\u001b[0m         \u001b[0mref_spec\u001b[0m \u001b[1;33m=\u001b[0m \u001b[0mref_spec\u001b[0m\u001b[1;33m.\u001b[0m\u001b[0mto_numpy\u001b[0m\u001b[1;33m(\u001b[0m\u001b[1;33m)\u001b[0m\u001b[1;33m\u001b[0m\u001b[1;33m\u001b[0m\u001b[0m\n\u001b[1;32m--> 150\u001b[1;33m         \u001b[0mdyn1\u001b[0m \u001b[1;33m=\u001b[0m \u001b[0mexp1\u001b[0m \u001b[1;33m-\u001b[0m \u001b[0mref_spec\u001b[0m\u001b[1;33m\u001b[0m\u001b[1;33m\u001b[0m\u001b[0m\n\u001b[0m\u001b[0;32m    151\u001b[0m         \u001b[0mdyn2\u001b[0m \u001b[1;33m=\u001b[0m \u001b[0mexp2\u001b[0m \u001b[1;33m-\u001b[0m \u001b[0mref_spec\u001b[0m\u001b[1;33m\u001b[0m\u001b[1;33m\u001b[0m\u001b[0m\n\u001b[0;32m    152\u001b[0m \u001b[1;33m\u001b[0m\u001b[0m\n",
      "\u001b[1;31mValueError\u001b[0m: operands could not be broadcast together with shapes (131,15) (131,16) "
     ]
    }
   ],
   "source": [
    "sync, assync = ana.correlation(GdmCL_05M.t_df, ref_spec=Control_0M.t_df, scaling='pareto')\n"
   ]
  },
  {
   "cell_type": "code",
   "execution_count": null,
<<<<<<< HEAD
   "id": "third-parts",
=======
   "id": "coordinated-defensive",
>>>>>>> 3634acb9
   "metadata": {},
   "outputs": [],
   "source": [
    "plot.heatmap(assync)"
   ]
  },
  {
   "cell_type": "code",
   "execution_count": null,
<<<<<<< HEAD
   "id": "crude-combat",
=======
   "id": "unlikely-lunch",
>>>>>>> 3634acb9
   "metadata": {},
   "outputs": [],
   "source": [
    "plot.heatmap(sync, x_min=220, y_min=220)"
   ]
  },
  {
   "cell_type": "code",
   "execution_count": null,
<<<<<<< HEAD
   "id": "controlling-colleague",
=======
   "id": "treated-southeast",
>>>>>>> 3634acb9
   "metadata": {},
   "outputs": [],
   "source": [
    "deriv = ana.derivative(Control_0M.t_df)"
   ]
  },
  {
   "cell_type": "code",
   "execution_count": null,
<<<<<<< HEAD
   "id": "potential-hometown",
=======
   "id": "excited-teddy",
>>>>>>> 3634acb9
   "metadata": {},
   "outputs": [],
   "source": [
    "plot.heatmap(Control_0M.t_df, x_min=258, x_max=261)"
   ]
  },
  {
   "cell_type": "code",
   "execution_count": null,
<<<<<<< HEAD
   "id": "protected-scenario",
=======
   "id": "simplified-sculpture",
>>>>>>> 3634acb9
   "metadata": {},
   "outputs": [],
   "source": [
    "print(data.t_list)"
   ]
  },
  {
   "cell_type": "code",
   "execution_count": null,
<<<<<<< HEAD
   "id": "three-dealing",
=======
   "id": "emotional-anime",
>>>>>>> 3634acb9
   "metadata": {},
   "outputs": [],
   "source": [
    "plot.function([247],data.t_df, df2=deriv)"
   ]
  },
  {
   "cell_type": "code",
   "execution_count": null,
<<<<<<< HEAD
   "id": "formal-trout",
=======
   "id": "contrary-petersburg",
>>>>>>> 3634acb9
   "metadata": {},
   "outputs": [],
   "source": [
    "\n",
    "integral = pd.DataFrame(['integral','error'], columns=['Wavelength'])\n",
    "                        \n",
    "for i in range(len(deriv.index)):\n",
    "    f = ana.interpolate(deriv, i)\n",
    "    value = integrate.quad(f, 30, 75)\n",
    "    integral[i+200] = value\n",
    "integral.set_index('Wavelength')\n",
    "integral = integral.T\n",
    "\n"
   ]
  },
  {
   "cell_type": "code",
   "execution_count": null,
<<<<<<< HEAD
   "id": "prime-mountain",
=======
   "id": "documentary-boutique",
>>>>>>> 3634acb9
   "metadata": {},
   "outputs": [],
   "source": [
    "print(integral)\n"
   ]
  },
  {
   "cell_type": "markdown",
<<<<<<< HEAD
   "id": "diverse-occasions",
=======
   "id": "accomplished-airplane",
>>>>>>> 3634acb9
   "metadata": {},
   "source": [
    "\n",
    "ab hier test"
   ]
  },
  {
   "cell_type": "code",
   "execution_count": null,
<<<<<<< HEAD
   "id": "economic-promise",
=======
   "id": "indirect-colony",
>>>>>>> 3634acb9
   "metadata": {},
   "outputs": [],
   "source": [
    "d"
   ]
  }
 ],
 "metadata": {
  "kernelspec": {
   "display_name": "Python 3",
   "language": "python",
   "name": "python3"
  },
  "language_info": {
   "codemirror_mode": {
    "name": "ipython",
    "version": 3
   },
   "file_extension": ".py",
   "mimetype": "text/x-python",
   "name": "python",
   "nbconvert_exporter": "python",
   "pygments_lexer": "ipython3",
   "version": "3.8.6"
  },
  "toc-autonumbering": true,
  "toc-showcode": false,
  "toc-showmarkdowntxt": false,
  "toc-showtags": false
 },
 "nbformat": 4,
 "nbformat_minor": 5
}<|MERGE_RESOLUTION|>--- conflicted
+++ resolved
@@ -2,11 +2,7 @@
  "cells": [
   {
    "cell_type": "markdown",
-<<<<<<< HEAD
    "id": "junior-james",
-=======
-   "id": "fuzzy-framework",
->>>>>>> 3634acb9
    "metadata": {},
    "source": [
     "# Data Analysis"
@@ -14,11 +10,7 @@
   },
   {
    "cell_type": "markdown",
-<<<<<<< HEAD
    "id": "comic-current",
-=======
-   "id": "creative-breeding",
->>>>>>> 3634acb9
    "metadata": {},
    "source": [
     "## Imports"
@@ -27,11 +19,7 @@
   {
    "cell_type": "code",
    "execution_count": 1,
-<<<<<<< HEAD
    "id": "younger-switch",
-=======
-   "id": "reflected-scroll",
->>>>>>> 3634acb9
    "metadata": {},
    "outputs": [],
    "source": [
@@ -53,11 +41,7 @@
   {
    "cell_type": "code",
    "execution_count": 2,
-<<<<<<< HEAD
    "id": "tender-sixth",
-=======
-   "id": "eligible-hopkins",
->>>>>>> 3634acb9
    "metadata": {},
    "outputs": [],
    "source": [
@@ -68,11 +52,7 @@
   },
   {
    "cell_type": "markdown",
-<<<<<<< HEAD
    "id": "scenic-arena",
-=======
-   "id": "affected-omaha",
->>>>>>> 3634acb9
    "metadata": {},
    "source": [
     "## Importing the data"
@@ -80,11 +60,7 @@
   },
   {
    "cell_type": "markdown",
-<<<<<<< HEAD
    "id": "recent-afghanistan",
-=======
-   "id": "lesser-infrared",
->>>>>>> 3634acb9
    "metadata": {},
    "source": [
     " The path of data to to copy from:\n",
@@ -95,11 +71,7 @@
   {
    "cell_type": "code",
    "execution_count": 3,
-<<<<<<< HEAD
    "id": "different-nickname",
-=======
-   "id": "educational-field",
->>>>>>> 3634acb9
    "metadata": {},
    "outputs": [
     {
@@ -120,11 +92,7 @@
   {
    "cell_type": "code",
    "execution_count": 4,
-<<<<<<< HEAD
    "id": "rural-upset",
-=======
-   "id": "bound-astrology",
->>>>>>> 3634acb9
    "metadata": {},
    "outputs": [],
    "source": [
@@ -143,11 +111,7 @@
   },
   {
    "cell_type": "markdown",
-<<<<<<< HEAD
    "id": "aging-bishop",
-=======
-   "id": "statistical-tucson",
->>>>>>> 3634acb9
    "metadata": {
     "tags": []
    },
@@ -157,18 +121,14 @@
   },
   {
    "cell_type": "code",
-<<<<<<< HEAD
    "execution_count": 5,
    "id": "smooth-samuel",
-=======
-   "execution_count": 18,
-   "id": "dental-sunrise",
    "metadata": {},
    "outputs": [
     {
      "data": {
       "application/vnd.jupyter.widget-view+json": {
-       "model_id": "2a6adde7c9d44ce489230455d40263df",
+       "model_id": "eee2ec15dee24834830264729e56bfe1",
        "version_major": 2,
        "version_minor": 0
       },
@@ -181,50 +141,6 @@
     }
    ],
    "source": [
-    "plot.heatmap(Control_0M.t_df)"
-   ]
-  },
-  {
-   "cell_type": "code",
-   "execution_count": 24,
-   "id": "proper-notebook",
->>>>>>> 3634acb9
-   "metadata": {},
-   "outputs": [
-    {
-     "data": {
-      "application/vnd.jupyter.widget-view+json": {
-<<<<<<< HEAD
-       "model_id": "eee2ec15dee24834830264729e56bfe1",
-=======
-       "model_id": "f9dbb850a75d46c9ac8d8f9b5671d48f",
-       "version_major": 2,
-       "version_minor": 0
-      },
-      "text/plain": [
-       "Canvas(toolbar=Toolbar(toolitems=[('Home', 'Reset original view', 'home', 'home'), ('Back', 'Back to previous …"
-      ]
-     },
-     "metadata": {},
-     "output_type": "display_data"
-    },
-    {
-     "data": {
-      "application/vnd.jupyter.widget-view+json": {
-       "model_id": "3b70e12ec9b74d1b9749ce58f788b4b7",
->>>>>>> 3634acb9
-       "version_major": 2,
-       "version_minor": 0
-      },
-      "text/plain": [
-       "Canvas(toolbar=Toolbar(toolitems=[('Home', 'Reset original view', 'home', 'home'), ('Back', 'Back to previous …"
-      ]
-     },
-     "metadata": {},
-     "output_type": "display_data"
-    }
-   ],
-   "source": [
     "df = ana.max_wave(Control_0M.t_df, wave_min=260, wave_max=278)\n",
     "df2 = ana.min_wave(Control_0M.t_df, wave_min=260, wave_max=300)\n",
     "plot.function([\"Wavelength\", ], df, swap=True)\n",
@@ -233,7 +149,6 @@
   },
   {
    "cell_type": "code",
-<<<<<<< HEAD
    "execution_count": 6,
    "id": "digital-variety",
    "metadata": {},
@@ -246,20 +161,12 @@
    "cell_type": "code",
    "execution_count": 7,
    "id": "spread-enhancement",
-=======
-   "execution_count": 11,
-   "id": "advisory-sauce",
->>>>>>> 3634acb9
    "metadata": {},
    "outputs": [
     {
      "data": {
       "application/vnd.jupyter.widget-view+json": {
-<<<<<<< HEAD
        "model_id": "d96c2ffc9a104ebfacba024705c84fc4",
-=======
-       "model_id": "3c0cc258dd6c432c93d1fe0a13cde509",
->>>>>>> 3634acb9
        "version_major": 2,
        "version_minor": 0
       },
@@ -312,11 +219,7 @@
   },
   {
    "cell_type": "markdown",
-<<<<<<< HEAD
    "id": "official-shannon",
-=======
-   "id": "delayed-ridge",
->>>>>>> 3634acb9
    "metadata": {},
    "source": [
     "## **analise**"
@@ -324,7 +227,6 @@
   },
   {
    "cell_type": "code",
-<<<<<<< HEAD
    "execution_count": 10,
    "id": "vulnerable-mason",
    "metadata": {},
@@ -342,19 +244,6 @@
      },
      "metadata": {},
      "output_type": "display_data"
-=======
-   "execution_count": 8,
-   "id": "dated-direction",
-   "metadata": {},
-   "outputs": [
-    {
-     "ename": "SyntaxError",
-     "evalue": "unexpected EOF while parsing (<ipython-input-8-468d0aa8752d>, line 1)",
-     "output_type": "error",
-     "traceback": [
-      "\u001b[1;36m  File \u001b[1;32m\"<ipython-input-8-468d0aa8752d>\"\u001b[1;36m, line \u001b[1;32m1\u001b[0m\n\u001b[1;33m    plot.function([275, 290], ana.pareto_scaling(Control_0M.t_df), ana.pareto_scaling(Gdm2SO4_05M.t_df)\u001b[0m\n\u001b[1;37m                                                                                                       ^\u001b[0m\n\u001b[1;31mSyntaxError\u001b[0m\u001b[1;31m:\u001b[0m unexpected EOF while parsing\n"
-     ]
->>>>>>> 3634acb9
     }
    ],
    "source": [
@@ -363,13 +252,8 @@
   },
   {
    "cell_type": "code",
-<<<<<<< HEAD
    "execution_count": 11,
    "id": "light-greeting",
-=======
-   "execution_count": null,
-   "id": "powerful-saturn",
->>>>>>> 3634acb9
    "metadata": {},
    "outputs": [],
    "source": [
@@ -378,11 +262,7 @@
   },
   {
    "cell_type": "raw",
-<<<<<<< HEAD
    "id": "likely-favorite",
-=======
-   "id": "enabling-omaha",
->>>>>>> 3634acb9
    "metadata": {},
    "source": [
     "control2 = Control_0M.t_df.drop([53], axis=1)\n",
@@ -391,13 +271,8 @@
   },
   {
    "cell_type": "code",
-<<<<<<< HEAD
    "execution_count": 12,
    "id": "theoretical-sense",
-=======
-   "execution_count": null,
-   "id": "rising-stake",
->>>>>>> 3634acb9
    "metadata": {},
    "outputs": [
     {
@@ -420,11 +295,7 @@
   {
    "cell_type": "code",
    "execution_count": null,
-<<<<<<< HEAD
    "id": "third-parts",
-=======
-   "id": "coordinated-defensive",
->>>>>>> 3634acb9
    "metadata": {},
    "outputs": [],
    "source": [
@@ -434,11 +305,7 @@
   {
    "cell_type": "code",
    "execution_count": null,
-<<<<<<< HEAD
    "id": "crude-combat",
-=======
-   "id": "unlikely-lunch",
->>>>>>> 3634acb9
    "metadata": {},
    "outputs": [],
    "source": [
@@ -448,11 +315,7 @@
   {
    "cell_type": "code",
    "execution_count": null,
-<<<<<<< HEAD
    "id": "controlling-colleague",
-=======
-   "id": "treated-southeast",
->>>>>>> 3634acb9
    "metadata": {},
    "outputs": [],
    "source": [
@@ -462,11 +325,7 @@
   {
    "cell_type": "code",
    "execution_count": null,
-<<<<<<< HEAD
    "id": "potential-hometown",
-=======
-   "id": "excited-teddy",
->>>>>>> 3634acb9
    "metadata": {},
    "outputs": [],
    "source": [
@@ -476,11 +335,7 @@
   {
    "cell_type": "code",
    "execution_count": null,
-<<<<<<< HEAD
    "id": "protected-scenario",
-=======
-   "id": "simplified-sculpture",
->>>>>>> 3634acb9
    "metadata": {},
    "outputs": [],
    "source": [
@@ -490,11 +345,7 @@
   {
    "cell_type": "code",
    "execution_count": null,
-<<<<<<< HEAD
    "id": "three-dealing",
-=======
-   "id": "emotional-anime",
->>>>>>> 3634acb9
    "metadata": {},
    "outputs": [],
    "source": [
@@ -504,11 +355,7 @@
   {
    "cell_type": "code",
    "execution_count": null,
-<<<<<<< HEAD
    "id": "formal-trout",
-=======
-   "id": "contrary-petersburg",
->>>>>>> 3634acb9
    "metadata": {},
    "outputs": [],
    "source": [
@@ -527,11 +374,7 @@
   {
    "cell_type": "code",
    "execution_count": null,
-<<<<<<< HEAD
    "id": "prime-mountain",
-=======
-   "id": "documentary-boutique",
->>>>>>> 3634acb9
    "metadata": {},
    "outputs": [],
    "source": [
@@ -540,11 +383,7 @@
   },
   {
    "cell_type": "markdown",
-<<<<<<< HEAD
    "id": "diverse-occasions",
-=======
-   "id": "accomplished-airplane",
->>>>>>> 3634acb9
    "metadata": {},
    "source": [
     "\n",
@@ -554,11 +393,7 @@
   {
    "cell_type": "code",
    "execution_count": null,
-<<<<<<< HEAD
    "id": "economic-promise",
-=======
-   "id": "indirect-colony",
->>>>>>> 3634acb9
    "metadata": {},
    "outputs": [],
    "source": [
