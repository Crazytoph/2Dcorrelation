{
 "cells": [
  {
   "cell_type": "markdown",
<<<<<<< HEAD
   "id": "quiet-lightweight",
=======
   "id": "analyzed-sustainability",
>>>>>>> 6af5f625
   "metadata": {},
   "source": [
    "![ChessUrl](https://young.scot/media/1513/working_information_digtialcareermythbustersgif_001.jpg \"cat\")\n"
   ]
  },
  {
   "cell_type": "markdown",
<<<<<<< HEAD
   "id": "complete-admission",
=======
   "id": "bridal-service",
>>>>>>> 6af5f625
   "metadata": {},
   "source": [
    "# Data Analysis"
   ]
  },
  {
   "cell_type": "markdown",
<<<<<<< HEAD
   "id": "retained-romance",
=======
   "id": "periodic-kernel",
>>>>>>> 6af5f625
   "metadata": {},
   "source": [
    "## Imports"
   ]
  },
  {
   "cell_type": "code",
   "execution_count": 1,
<<<<<<< HEAD
   "id": "neither-message",
=======
   "id": "needed-wisdom",
>>>>>>> 6af5f625
   "metadata": {},
   "outputs": [],
   "source": [
    "\n",
    "# Enabling the `widget` backend.\n",
    "# This requires jupyter-matplotlib a.k.a. ipympl.\n",
    "# ipympl can be install via pip or conda.\n",
    "%matplotlib widget\n",
    "        \n",
    "import matplotlib.pyplot as plt\n",
    "import numpy as np\n",
    "import pandas as pd\n",
    "from ipywidgets import Output\n",
    "import matplotlib\n",
    "from scipy import integrate\n",
    "import os"
   ]
  },
  {
   "cell_type": "code",
   "execution_count": 2,
<<<<<<< HEAD
   "id": "welcome-shooting",
=======
   "id": "fatal-census",
>>>>>>> 6af5f625
   "metadata": {},
   "outputs": [],
   "source": [
    "import analise as ana \n",
    "import cdata \n",
    "import hotznplots as plot"
   ]
  },
  {
   "cell_type": "markdown",
<<<<<<< HEAD
   "id": "characteristic-polymer",
=======
   "id": "legendary-cooperation",
>>>>>>> 6af5f625
   "metadata": {},
   "source": [
    "## Importing the data"
   ]
  },
  {
   "cell_type": "markdown",
<<<<<<< HEAD
   "id": "ongoing-adoption",
=======
   "id": "trained-calendar",
>>>>>>> 6af5f625
   "metadata": {},
   "source": [
    " The path of data to to copy from:\n",
    " *F:\\HZDR\\CD_data* for Daniel\n",
    " *C:\\Users\\crazy\\Mega\\Uni\\Masterarbeit\\Projekt\\Data\\CD_data*"
   ]
  },
  {
   "cell_type": "code",
   "execution_count": null,
<<<<<<< HEAD
   "id": "piano-education",
=======
   "id": "competitive-conclusion",
>>>>>>> 6af5f625
   "metadata": {},
   "outputs": [],
   "source": []
  },
  {
   "cell_type": "code",
   "execution_count": 3,
<<<<<<< HEAD
   "id": "immediate-patent",
=======
   "id": "agreed-speaking",
>>>>>>> 6af5f625
   "metadata": {},
   "outputs": [
    {
     "name": "stdout",
     "output_type": "stream",
     "text": [
      "['0 M Control', '0,5 Gdm2SO4', '0,5 GdmCl', '0,5 GdmSCN', '2 M Gdm2SO4', '2 M GdmCl', '2 M GdmCl 24 h inkubation', '2 M GdmSCN', '2 M Urea', '4 M Gdm2SO4']\n"
     ]
    }
   ],
   "source": [
    "#path = \"F:\\\\HZDR\\\\CD_data\"\n",
    "path = \"C:\\\\Users\\\\crazy\\\\Mega\\\\Uni\\\\Masterarbeit\\\\Projekt\\\\Data\\\\CD_data\"\n",
    "folderlist = os.listdir(path)\n",
    "print(folderlist)"
   ]
  },
  {
   "cell_type": "code",
<<<<<<< HEAD
   "execution_count": 4,
   "id": "champion-peter",
=======
   "execution_count": 18,
   "id": "dying-olympus",
>>>>>>> 6af5f625
   "metadata": {},
   "outputs": [],
   "source": [
    "Control_0M = cdata.CData(os.path.join(path, folderlist[0]))\n",
    "Gdm2SO4_05M = cdata.CData(os.path.join(path, folderlist[1]))\n",
    "GdmCL_05M = cdata.CData(os.path.join(path, folderlist[2]))\n",
    "GdmSCN_05M = cdata.CData(os.path.join(path, folderlist[3]))\n",
    "Gdm2SO4_2M = cdata.CData(os.path.join(path, folderlist[4]))\n",
    "Gdm2SO4_4M = cdata.CData(os.path.join(path, folderlist[9]))\n",
    "GdmCl_2M = cdata.CData(os.path.join(path, folderlist[5]))\n",
    "GdmCl_2M_24h = cdata.CData(os.path.join(path, folderlist[6]))\n",
    "GdmSCN_2M = cdata.CData(os.path.join(path, folderlist[7]))\n",
    "Urea_2M = cdata.CData(os.path.join(path, folderlist[8]))\n",
<<<<<<< HEAD
    "#GdmCL_4M = cdata.CData(os.path.join(path, folderlist[10]))"
=======
    "GdmCl_4M = cdata.CData(os.path.join(path, folderlist[10]))"
>>>>>>> 6af5f625
   ]
  },
  {
   "cell_type": "markdown",
<<<<<<< HEAD
   "id": "modified-metadata",
=======
   "id": "manufactured-session",
>>>>>>> 6af5f625
   "metadata": {
    "tags": []
   },
   "source": [
    "## Plotti"
   ]
  },
  {
   "cell_type": "markdown",
<<<<<<< HEAD
   "id": "distinguished-saver",
=======
   "id": "premium-climb",
>>>>>>> 6af5f625
   "metadata": {},
   "source": [
    "### Max and min functions"
   ]
  },
  {
   "cell_type": "code",
   "execution_count": 5,
   "id": "actual-vampire",
   "metadata": {},
   "outputs": [
    {
     "data": {
      "application/vnd.jupyter.widget-view+json": {
       "model_id": "47092adda1c542c894f793d37e76863e",
       "version_major": 2,
       "version_minor": 0
      },
      "text/plain": [
       "Canvas(toolbar=Toolbar(toolitems=[('Home', 'Reset original view', 'home', 'home'), ('Back', 'Back to previous …"
      ]
     },
     "metadata": {},
     "output_type": "display_data"
    },
    {
     "data": {
      "application/vnd.jupyter.widget-view+json": {
       "model_id": "2b65dda49c2345d493ed9de57c91f6c2",
       "version_major": 2,
       "version_minor": 0
      },
      "text/plain": [
       "Canvas(toolbar=Toolbar(toolitems=[('Home', 'Reset original view', 'home', 'home'), ('Back', 'Back to previous …"
      ]
     },
     "metadata": {},
     "output_type": "display_data"
    }
   ],
   "source": [
    "df = ana.max_wave(Control_0M.t_df, wave_min=260, wave_max=278)\n",
    "df2 = ana.min_wave(Control_0M.t_df, wave_min=260, wave_max=300)\n",
    "plot.function([\"Wavelength\", ], df, swap=True)\n",
    "plot.function([\"Value\"], df, swap=True)"
   ]
  },
  {
   "cell_type": "code",
   "execution_count": 6,
   "id": "radical-gothic",
   "metadata": {},
   "outputs": [],
   "source": [
    "# Ploting temperature[K]; X-achis = Temperatur; Y-achsis = CD"
   ]
  },
  {
   "cell_type": "code",
<<<<<<< HEAD
   "execution_count": 7,
   "id": "processed-scout",
=======
   "execution_count": 31,
   "id": "concerned-webcam",
>>>>>>> 6af5f625
   "metadata": {},
   "outputs": [
    {
     "data": {
      "application/vnd.jupyter.widget-view+json": {
<<<<<<< HEAD
       "model_id": "d0f7421dfbd14d39b895cd3149e185ec",
=======
       "model_id": "c81cb478fb544ef6ad35a01ec58c13d9",
>>>>>>> 6af5f625
       "version_major": 2,
       "version_minor": 0
      },
      "text/plain": [
       "Canvas(toolbar=Toolbar(toolitems=[('Home', 'Reset original view', 'home', 'home'), ('Back', 'Back to previous …"
      ]
     },
     "metadata": {},
     "output_type": "display_data"
    }
   ],
   "source": [
    "plot.function([212, 220, 247, 260, 275], Urea_2M.t_df, Control_0M.t_df)"
   ]
  },
  {
   "cell_type": "code",
   "execution_count": 8,
   "id": "south-oriental",
   "metadata": {},
   "outputs": [],
   "source": [
    "# Plotting wavelength[nm]; X-achsis = temperature; Y-achis = CD"
   ]
  },
  {
   "cell_type": "code",
   "execution_count": 9,
<<<<<<< HEAD
   "id": "federal-expert",
=======
   "id": "statistical-bloom",
>>>>>>> 6af5f625
   "metadata": {},
   "outputs": [
    {
     "data": {
      "application/vnd.jupyter.widget-view+json": {
<<<<<<< HEAD
       "model_id": "b06558502cb9403bad82c88f4e6dcfdb",
=======
       "model_id": "39873fa8d9d94e719bd69f33f29e65f8",
>>>>>>> 6af5f625
       "version_major": 2,
       "version_minor": 0
      },
      "text/plain": [
       "Canvas(toolbar=Toolbar(toolitems=[('Home', 'Reset original view', 'home', 'home'), ('Back', 'Back to previous …"
      ]
     },
     "metadata": {},
     "output_type": "display_data"
    }
   ],
   "source": [
<<<<<<< HEAD
    "plot.functionT([20, 40, 60, 80], Control_0M.t_df, Urea_2M.t_df, GdmCl_2M.t_df, Gdm2SO4_2M.t_df, GdmSCN_2M.t_df, x_min = 209, y_scaling=[-7.5,4.5], baseline = True, line1 = [1.83,1.83], line2 = [3.5,3.5], line3 = [-6.44, -6.44])"
   ]
  },
  {
   "cell_type": "markdown",
   "id": "subtle-species",
=======
    "plot.function([ 260, 275], Control_0M.t_df,GdmSCN_05M.t_df, GdmSCN_2M.t_df, y_scaling = (-2,5))"
   ]
  },
  {
   "cell_type": "code",
   "execution_count": null,
   "id": "cellular-agency",
>>>>>>> 6af5f625
   "metadata": {},
   "source": [
    "## **analise**"
   ]
  },
  {
   "cell_type": "code",
   "execution_count": 10,
<<<<<<< HEAD
   "id": "domestic-singing",
=======
   "id": "allied-still",
>>>>>>> 6af5f625
   "metadata": {},
   "outputs": [
    {
     "data": {
      "application/vnd.jupyter.widget-view+json": {
<<<<<<< HEAD
       "model_id": "160e01dabee64189827f85a956cd3546",
=======
       "model_id": "6562f3c7ea5547da8b3f06e4a264cb3a",
>>>>>>> 6af5f625
       "version_major": 2,
       "version_minor": 0
      },
      "text/plain": [
       "Canvas(toolbar=Toolbar(toolitems=[('Home', 'Reset original view', 'home', 'home'), ('Back', 'Back to previous …"
      ]
     },
     "metadata": {},
     "output_type": "display_data"
    }
   ],
   "source": [
    "plot.function([275, 290], Control_0M.t_df, Gdm2SO4_05M.t_df)"
   ]
  },
  {
<<<<<<< HEAD
   "cell_type": "markdown",
   "id": "directed-branch",
=======
   "cell_type": "code",
   "execution_count": 32,
   "id": "portable-liechtenstein",
>>>>>>> 6af5f625
   "metadata": {},
   "source": [
    "### Correlation Analysis"
   ]
  },
  {
   "cell_type": "code",
   "execution_count": 11,
   "id": "emotional-method",
   "metadata": {},
   "outputs": [
    {
     "name": "stdout",
     "output_type": "stream",
     "text": [
      "[20, 30, 40, 45, 50, 53, 56, 58, 60, 62, 64, 67, 70, 75, 80, 90] [20, 30, 40, 45, 50, 56, 58, 60, 62, 64, 67, 70, 75, 80, 90]\n"
     ]
    }
   ],
   "source": [
    "print(Control_0M.t_list, GdmCL_05M.t_list)"
   ]
  },
  {
   "cell_type": "raw",
<<<<<<< HEAD
   "id": "addressed-tribe",
=======
   "id": "afraid-contract",
>>>>>>> 6af5f625
   "metadata": {},
   "source": [
    "control2 = Control_0M.t_df.drop([53], axis=1)\n",
    "print(control2)"
   ]
  },
  {
   "cell_type": "markdown",
<<<<<<< HEAD
   "id": "burning-cholesterol",
=======
   "id": "smooth-password",
>>>>>>> 6af5f625
   "metadata": {},
   "source": [
    "<div class=\"alert alert-block alert-info\">\n",
    "<b>Achtung:</b> When Messungen unterschiedlich viele Temperaturwerte haben, kommt ein Fehler. Am besten vergleichen. Einfachste Lösung ist hier unten mit 'Datei_mit_mehr_werten'.loc[:, 'Datei_mit_mehr_Werten'.t_list]\n",
    "</div>"
   ]
  },
  {
   "cell_type": "code",
<<<<<<< HEAD
   "execution_count": 12,
   "id": "alike-chosen",
=======
   "execution_count": 34,
   "id": "seasonal-fifty",
>>>>>>> 6af5f625
   "metadata": {},
   "outputs": [],
   "source": [
    "sync, assync = ana.correlation(GdmCL_05M.t_df, ref_spec=Control_0M.t_df.loc[:, GdmCL_05M.t_list], scaling='pareto')\n"
   ]
  },
  {
   "cell_type": "code",
<<<<<<< HEAD
   "execution_count": 13,
   "id": "deluxe-investor",
=======
   "execution_count": 35,
   "id": "varying-immigration",
>>>>>>> 6af5f625
   "metadata": {},
   "outputs": [
    {
     "data": {
      "application/vnd.jupyter.widget-view+json": {
<<<<<<< HEAD
       "model_id": "14d0c2ed7d3147cfaac127d5820af6a2",
=======
       "model_id": "954825af4fec47b581c6c677924180e8",
>>>>>>> 6af5f625
       "version_major": 2,
       "version_minor": 0
      },
      "text/plain": [
       "Canvas(toolbar=Toolbar(toolitems=[('Home', 'Reset original view', 'home', 'home'), ('Back', 'Back to previous …"
      ]
     },
     "metadata": {},
     "output_type": "display_data"
    }
   ],
   "source": [
    "plot.heatmap(assync)"
   ]
  },
  {
   "cell_type": "code",
<<<<<<< HEAD
   "execution_count": 14,
   "id": "bibliographic-nutrition",
=======
   "execution_count": 36,
   "id": "demanding-seven",
>>>>>>> 6af5f625
   "metadata": {},
   "outputs": [
    {
     "data": {
      "application/vnd.jupyter.widget-view+json": {
<<<<<<< HEAD
       "model_id": "2d32d66cb1114f16929a82edd542d6e5",
=======
       "model_id": "84213e72353e45e9bfda3dc0f8601865",
>>>>>>> 6af5f625
       "version_major": 2,
       "version_minor": 0
      },
      "text/plain": [
       "Canvas(toolbar=Toolbar(toolitems=[('Home', 'Reset original view', 'home', 'home'), ('Back', 'Back to previous …"
      ]
     },
     "metadata": {},
     "output_type": "display_data"
    }
   ],
   "source": [
    "plot.heatmap(sync, x_min=220, y_min=220)"
   ]
  },
  {
   "cell_type": "markdown",
<<<<<<< HEAD
   "id": "friendly-repository",
=======
   "id": "ignored-manitoba",
>>>>>>> 6af5f625
   "metadata": {},
   "source": [
    "### derivative example"
   ]
  },
  {
   "cell_type": "code",
<<<<<<< HEAD
   "execution_count": 15,
   "id": "amateur-apparatus",
=======
   "execution_count": 37,
   "id": "designing-newton",
>>>>>>> 6af5f625
   "metadata": {},
   "outputs": [],
   "source": [
    "deriv = ana.derivative(Control_0M.t_df)"
   ]
  },
  {
   "cell_type": "code",
<<<<<<< HEAD
   "execution_count": 16,
   "id": "unauthorized-correspondence",
=======
   "execution_count": 38,
   "id": "direct-architect",
>>>>>>> 6af5f625
   "metadata": {},
   "outputs": [
    {
     "data": {
      "application/vnd.jupyter.widget-view+json": {
<<<<<<< HEAD
       "model_id": "3aa18da52a3d4d8bb480c8d30958528a",
=======
       "model_id": "75ae0a0b406441b4846ef48b4d0107b8",
>>>>>>> 6af5f625
       "version_major": 2,
       "version_minor": 0
      },
      "text/plain": [
       "Canvas(toolbar=Toolbar(toolitems=[('Home', 'Reset original view', 'home', 'home'), ('Back', 'Back to previous …"
      ]
     },
     "metadata": {},
     "output_type": "display_data"
    }
   ],
   "source": [
    "plot.heatmap(Control_0M.t_df, x_min=258, x_max=261)"
   ]
  },
  {
   "cell_type": "code",
<<<<<<< HEAD
   "execution_count": 17,
   "id": "recreational-flush",
   "metadata": {},
   "outputs": [
    {
     "data": {
      "application/vnd.jupyter.widget-view+json": {
       "model_id": "e82f9ab0150f4a30964b2623e788ba7a",
       "version_major": 2,
       "version_minor": 0
      },
      "text/plain": [
       "Canvas(toolbar=Toolbar(toolitems=[('Home', 'Reset original view', 'home', 'home'), ('Back', 'Back to previous …"
      ]
     },
     "metadata": {},
     "output_type": "display_data"
=======
   "execution_count": 45,
   "id": "bigger-assist",
   "metadata": {},
   "outputs": [
    {
     "ename": "NameError",
     "evalue": "name 'data' is not defined",
     "output_type": "error",
     "traceback": [
      "\u001b[1;31m---------------------------------------------------------------------------\u001b[0m",
      "\u001b[1;31mNameError\u001b[0m                                 Traceback (most recent call last)",
      "\u001b[1;32m<ipython-input-45-3b8251b36b00>\u001b[0m in \u001b[0;36m<module>\u001b[1;34m\u001b[0m\n\u001b[1;32m----> 1\u001b[1;33m \u001b[0mplot\u001b[0m\u001b[1;33m.\u001b[0m\u001b[0mfunction\u001b[0m\u001b[1;33m(\u001b[0m\u001b[1;33m[\u001b[0m\u001b[1;36m247\u001b[0m\u001b[1;33m]\u001b[0m\u001b[1;33m,\u001b[0m\u001b[0mdata\u001b[0m\u001b[1;33m.\u001b[0m\u001b[0mt_df\u001b[0m\u001b[1;33m,\u001b[0m \u001b[0mdf2\u001b[0m\u001b[1;33m=\u001b[0m\u001b[0mderiv\u001b[0m\u001b[1;33m)\u001b[0m\u001b[1;33m\u001b[0m\u001b[1;33m\u001b[0m\u001b[0m\n\u001b[0m",
      "\u001b[1;31mNameError\u001b[0m: name 'data' is not defined"
     ]
>>>>>>> 6af5f625
    }
   ],
   "source": [
    "plot.function([247],data.t_df, df2=deriv)"
   ]
  },
  {
   "cell_type": "markdown",
<<<<<<< HEAD
   "id": "unknown-carrier",
=======
   "id": "liked-growth",
>>>>>>> 6af5f625
   "metadata": {},
   "source": [
    "#### example for integral"
   ]
  },
  {
<<<<<<< HEAD
   "cell_type": "raw",
   "id": "joint-brief",
=======
   "cell_type": "code",
   "execution_count": 46,
   "id": "julian-individual",
>>>>>>> 6af5f625
   "metadata": {},
   "outputs": [
    {
     "name": "stderr",
     "output_type": "stream",
     "text": [
      "<ipython-input-46-2878dc17bc5a>:5: IntegrationWarning: The maximum number of subdivisions (50) has been achieved.\n",
      "  If increasing the limit yields no improvement it is advised to analyze \n",
      "  the integrand in order to determine the difficulties.  If the position of a \n",
      "  local difficulty can be determined (singularity, discontinuity) one will \n",
      "  probably gain from splitting up the interval and calling the integrator \n",
      "  on the subranges.  Perhaps a special-purpose integrator should be used.\n",
      "  value = integrate.quad(f, 30, 75)\n"
     ]
    }
   ],
   "source": [
    "\n",
    "integral = pd.DataFrame(['integral','error'], columns=['Wavelength'])\n",
    "                        \n",
    "for i in range(len(deriv.index)):\n",
    "    f = ana.interpolate(deriv, i)\n",
    "    value = integrate.quad(f, 30, 75)\n",
    "    integral[i+200] = value\n",
    "integral.set_index('Wavelength')\n",
    "integral = integral.T\n",
    "\n"
   ]
  },
  {
<<<<<<< HEAD
   "cell_type": "markdown",
   "id": "external-insert",
   "metadata": {},
   "source": [
    "### sigmoid fit"
   ]
  },
  {
   "cell_type": "code",
   "execution_count": 18,
   "id": "fuzzy-malaysia",
   "metadata": {},
   "outputs": [],
   "source": [
    "data = Control_0M.t_df\n",
    "\n",
    "prep_data = ana.normalize(data)"
   ]
  },
  {
   "cell_type": "code",
   "execution_count": 25,
   "id": "intense-carrier",
   "metadata": {},
   "outputs": [],
   "source": [
    "fit = ana.sigmoid_fit(prep_data)"
   ]
  },
  {
   "cell_type": "code",
   "execution_count": 20,
   "id": "hispanic-imagination",
   "metadata": {},
   "outputs": [
    {
     "data": {
      "application/vnd.jupyter.widget-view+json": {
       "model_id": "6a8b3c1e18254720a6dc3a14338e5c38",
       "version_major": 2,
       "version_minor": 0
      },
      "text/plain": [
       "Canvas(toolbar=Toolbar(toolitems=[('Home', 'Reset original view', 'home', 'home'), ('Back', 'Back to previous …"
      ]
     },
     "metadata": {},
     "output_type": "display_data"
    }
   ],
   "source": [
    "plot.function([247], prep_data)"
   ]
  },
  {
   "cell_type": "code",
   "execution_count": 21,
   "id": "pleasant-shock",
   "metadata": {},
   "outputs": [
    {
     "data": {
      "application/vnd.jupyter.widget-view+json": {
       "model_id": "456f3de44f9f430aa43751f36ba7c335",
       "version_major": 2,
       "version_minor": 0
      },
      "text/plain": [
       "Canvas(toolbar=Toolbar(toolitems=[('Home', 'Reset original view', 'home', 'home'), ('Back', 'Back to previous …"
      ]
     },
     "metadata": {},
     "output_type": "display_data"
    }
   ],
   "source": [
    "plot.function(list(fit.index), fit)"
=======
   "cell_type": "code",
   "execution_count": null,
   "id": "final-arthritis",
   "metadata": {},
   "outputs": [],
   "source": [
    "print(integral)\n"
>>>>>>> 6af5f625
   ]
  },
  {
   "cell_type": "markdown",
<<<<<<< HEAD
   "id": "broken-joining",
=======
   "id": "detected-captain",
>>>>>>> 6af5f625
   "metadata": {},
   "source": [
    "$$\n",
    "\\color{red}{\\textbf{Ende. Vielleicht etwas $\\LaTeX$ lernen?}}\n",
    "$$"
   ]
  },
  {
   "cell_type": "code",
<<<<<<< HEAD
   "execution_count": 22,
   "id": "artistic-storm",
   "metadata": {},
   "outputs": [
    {
     "data": {
      "application/vnd.jupyter.widget-view+json": {
       "model_id": "ecdaf6e0f0004305b4b38241f104147f",
       "version_major": 2,
       "version_minor": 0
      },
      "text/plain": [
       "Canvas(toolbar=Toolbar(toolitems=[('Home', 'Reset original view', 'home', 'home'), ('Back', 'Back to previous …"
      ]
     },
     "metadata": {},
     "output_type": "display_data"
    }
   ],
   "source": [
    "matplotlib.rcParams['legend.fontsize'] = 10\n",
    "\n",
    "fig = plt.figure()\n",
    "ax = fig.gca(projection='3d')\n",
    "theta = np.linspace(-4 * np.pi, 4 * np.pi, 100)\n",
    "z = np.linspace(-2, 2, 100)\n",
    "r = z**2 + 1\n",
    "x = r * np.sin(theta)\n",
    "y = r * np.cos(theta)\n",
    "ax.plot(x, y, z, label='parametric curve')\n",
    "ax.legend()\n",
    "\n",
    "plt.show()"
   ]
=======
   "execution_count": null,
   "id": "dental-effects",
   "metadata": {},
   "outputs": [],
   "source": []
>>>>>>> 6af5f625
  }
 ],
 "metadata": {
  "kernelspec": {
   "display_name": "Python 3",
   "language": "python",
   "name": "python3"
  },
  "language_info": {
   "codemirror_mode": {
    "name": "ipython",
    "version": 3
   },
   "file_extension": ".py",
   "mimetype": "text/x-python",
   "name": "python",
   "nbconvert_exporter": "python",
   "pygments_lexer": "ipython3",
   "version": "3.8.6"
  },
  "toc-autonumbering": true,
  "toc-showcode": false,
  "toc-showmarkdowntxt": false,
  "toc-showtags": false
 },
 "nbformat": 4,
 "nbformat_minor": 5
}<|MERGE_RESOLUTION|>--- conflicted
+++ resolved
@@ -2,11 +2,7 @@
  "cells": [
   {
    "cell_type": "markdown",
-<<<<<<< HEAD
-   "id": "quiet-lightweight",
-=======
    "id": "analyzed-sustainability",
->>>>>>> 6af5f625
    "metadata": {},
    "source": [
     "![ChessUrl](https://young.scot/media/1513/working_information_digtialcareermythbustersgif_001.jpg \"cat\")\n"
@@ -14,11 +10,7 @@
   },
   {
    "cell_type": "markdown",
-<<<<<<< HEAD
-   "id": "complete-admission",
-=======
    "id": "bridal-service",
->>>>>>> 6af5f625
    "metadata": {},
    "source": [
     "# Data Analysis"
@@ -26,11 +18,7 @@
   },
   {
    "cell_type": "markdown",
-<<<<<<< HEAD
-   "id": "retained-romance",
-=======
    "id": "periodic-kernel",
->>>>>>> 6af5f625
    "metadata": {},
    "source": [
     "## Imports"
@@ -39,11 +27,7 @@
   {
    "cell_type": "code",
    "execution_count": 1,
-<<<<<<< HEAD
-   "id": "neither-message",
-=======
    "id": "needed-wisdom",
->>>>>>> 6af5f625
    "metadata": {},
    "outputs": [],
    "source": [
@@ -65,11 +49,7 @@
   {
    "cell_type": "code",
    "execution_count": 2,
-<<<<<<< HEAD
-   "id": "welcome-shooting",
-=======
    "id": "fatal-census",
->>>>>>> 6af5f625
    "metadata": {},
    "outputs": [],
    "source": [
@@ -80,11 +60,7 @@
   },
   {
    "cell_type": "markdown",
-<<<<<<< HEAD
-   "id": "characteristic-polymer",
-=======
    "id": "legendary-cooperation",
->>>>>>> 6af5f625
    "metadata": {},
    "source": [
     "## Importing the data"
@@ -92,11 +68,7 @@
   },
   {
    "cell_type": "markdown",
-<<<<<<< HEAD
-   "id": "ongoing-adoption",
-=======
    "id": "trained-calendar",
->>>>>>> 6af5f625
    "metadata": {},
    "source": [
     " The path of data to to copy from:\n",
@@ -107,11 +79,7 @@
   {
    "cell_type": "code",
    "execution_count": null,
-<<<<<<< HEAD
-   "id": "piano-education",
-=======
    "id": "competitive-conclusion",
->>>>>>> 6af5f625
    "metadata": {},
    "outputs": [],
    "source": []
@@ -119,11 +87,7 @@
   {
    "cell_type": "code",
    "execution_count": 3,
-<<<<<<< HEAD
-   "id": "immediate-patent",
-=======
    "id": "agreed-speaking",
->>>>>>> 6af5f625
    "metadata": {},
    "outputs": [
     {
@@ -143,13 +107,8 @@
   },
   {
    "cell_type": "code",
-<<<<<<< HEAD
-   "execution_count": 4,
-   "id": "champion-peter",
-=======
    "execution_count": 18,
    "id": "dying-olympus",
->>>>>>> 6af5f625
    "metadata": {},
    "outputs": [],
    "source": [
@@ -163,20 +122,12 @@
     "GdmCl_2M_24h = cdata.CData(os.path.join(path, folderlist[6]))\n",
     "GdmSCN_2M = cdata.CData(os.path.join(path, folderlist[7]))\n",
     "Urea_2M = cdata.CData(os.path.join(path, folderlist[8]))\n",
-<<<<<<< HEAD
-    "#GdmCL_4M = cdata.CData(os.path.join(path, folderlist[10]))"
-=======
     "GdmCl_4M = cdata.CData(os.path.join(path, folderlist[10]))"
->>>>>>> 6af5f625
-   ]
-  },
-  {
-   "cell_type": "markdown",
-<<<<<<< HEAD
-   "id": "modified-metadata",
-=======
+   ]
+  },
+  {
+   "cell_type": "markdown",
    "id": "manufactured-session",
->>>>>>> 6af5f625
    "metadata": {
     "tags": []
    },
@@ -186,11 +137,7 @@
   },
   {
    "cell_type": "markdown",
-<<<<<<< HEAD
-   "id": "distinguished-saver",
-=======
    "id": "premium-climb",
->>>>>>> 6af5f625
    "metadata": {},
    "source": [
     "### Max and min functions"
@@ -250,23 +197,14 @@
   },
   {
    "cell_type": "code",
-<<<<<<< HEAD
-   "execution_count": 7,
-   "id": "processed-scout",
-=======
    "execution_count": 31,
    "id": "concerned-webcam",
->>>>>>> 6af5f625
-   "metadata": {},
-   "outputs": [
-    {
-     "data": {
-      "application/vnd.jupyter.widget-view+json": {
-<<<<<<< HEAD
-       "model_id": "d0f7421dfbd14d39b895cd3149e185ec",
-=======
+   "metadata": {},
+   "outputs": [
+    {
+     "data": {
+      "application/vnd.jupyter.widget-view+json": {
        "model_id": "c81cb478fb544ef6ad35a01ec58c13d9",
->>>>>>> 6af5f625
        "version_major": 2,
        "version_minor": 0
       },
@@ -295,41 +233,25 @@
   {
    "cell_type": "code",
    "execution_count": 9,
-<<<<<<< HEAD
-   "id": "federal-expert",
-=======
    "id": "statistical-bloom",
->>>>>>> 6af5f625
-   "metadata": {},
-   "outputs": [
-    {
-     "data": {
-      "application/vnd.jupyter.widget-view+json": {
-<<<<<<< HEAD
-       "model_id": "b06558502cb9403bad82c88f4e6dcfdb",
-=======
+   "metadata": {},
+   "outputs": [
+    {
+     "data": {
+      "application/vnd.jupyter.widget-view+json": {
        "model_id": "39873fa8d9d94e719bd69f33f29e65f8",
->>>>>>> 6af5f625
-       "version_major": 2,
-       "version_minor": 0
-      },
-      "text/plain": [
-       "Canvas(toolbar=Toolbar(toolitems=[('Home', 'Reset original view', 'home', 'home'), ('Back', 'Back to previous …"
-      ]
-     },
-     "metadata": {},
-     "output_type": "display_data"
-    }
-   ],
-   "source": [
-<<<<<<< HEAD
-    "plot.functionT([20, 40, 60, 80], Control_0M.t_df, Urea_2M.t_df, GdmCl_2M.t_df, Gdm2SO4_2M.t_df, GdmSCN_2M.t_df, x_min = 209, y_scaling=[-7.5,4.5], baseline = True, line1 = [1.83,1.83], line2 = [3.5,3.5], line3 = [-6.44, -6.44])"
-   ]
-  },
-  {
-   "cell_type": "markdown",
-   "id": "subtle-species",
-=======
+       "version_major": 2,
+       "version_minor": 0
+      },
+      "text/plain": [
+       "Canvas(toolbar=Toolbar(toolitems=[('Home', 'Reset original view', 'home', 'home'), ('Back', 'Back to previous …"
+      ]
+     },
+     "metadata": {},
+     "output_type": "display_data"
+    }
+   ],
+   "source": [
     "plot.function([ 260, 275], Control_0M.t_df,GdmSCN_05M.t_df, GdmSCN_2M.t_df, y_scaling = (-2,5))"
    ]
   },
@@ -337,7 +259,6 @@
    "cell_type": "code",
    "execution_count": null,
    "id": "cellular-agency",
->>>>>>> 6af5f625
    "metadata": {},
    "source": [
     "## **analise**"
@@ -346,21 +267,13 @@
   {
    "cell_type": "code",
    "execution_count": 10,
-<<<<<<< HEAD
-   "id": "domestic-singing",
-=======
    "id": "allied-still",
->>>>>>> 6af5f625
-   "metadata": {},
-   "outputs": [
-    {
-     "data": {
-      "application/vnd.jupyter.widget-view+json": {
-<<<<<<< HEAD
-       "model_id": "160e01dabee64189827f85a956cd3546",
-=======
+   "metadata": {},
+   "outputs": [
+    {
+     "data": {
+      "application/vnd.jupyter.widget-view+json": {
        "model_id": "6562f3c7ea5547da8b3f06e4a264cb3a",
->>>>>>> 6af5f625
        "version_major": 2,
        "version_minor": 0
       },
@@ -377,14 +290,9 @@
    ]
   },
   {
-<<<<<<< HEAD
-   "cell_type": "markdown",
-   "id": "directed-branch",
-=======
    "cell_type": "code",
    "execution_count": 32,
    "id": "portable-liechtenstein",
->>>>>>> 6af5f625
    "metadata": {},
    "source": [
     "### Correlation Analysis"
@@ -410,11 +318,7 @@
   },
   {
    "cell_type": "raw",
-<<<<<<< HEAD
-   "id": "addressed-tribe",
-=======
    "id": "afraid-contract",
->>>>>>> 6af5f625
    "metadata": {},
    "source": [
     "control2 = Control_0M.t_df.drop([53], axis=1)\n",
@@ -423,11 +327,7 @@
   },
   {
    "cell_type": "markdown",
-<<<<<<< HEAD
-   "id": "burning-cholesterol",
-=======
    "id": "smooth-password",
->>>>>>> 6af5f625
    "metadata": {},
    "source": [
     "<div class=\"alert alert-block alert-info\">\n",
@@ -437,13 +337,8 @@
   },
   {
    "cell_type": "code",
-<<<<<<< HEAD
-   "execution_count": 12,
-   "id": "alike-chosen",
-=======
    "execution_count": 34,
    "id": "seasonal-fifty",
->>>>>>> 6af5f625
    "metadata": {},
    "outputs": [],
    "source": [
@@ -452,23 +347,14 @@
   },
   {
    "cell_type": "code",
-<<<<<<< HEAD
-   "execution_count": 13,
-   "id": "deluxe-investor",
-=======
    "execution_count": 35,
    "id": "varying-immigration",
->>>>>>> 6af5f625
-   "metadata": {},
-   "outputs": [
-    {
-     "data": {
-      "application/vnd.jupyter.widget-view+json": {
-<<<<<<< HEAD
-       "model_id": "14d0c2ed7d3147cfaac127d5820af6a2",
-=======
+   "metadata": {},
+   "outputs": [
+    {
+     "data": {
+      "application/vnd.jupyter.widget-view+json": {
        "model_id": "954825af4fec47b581c6c677924180e8",
->>>>>>> 6af5f625
        "version_major": 2,
        "version_minor": 0
       },
@@ -486,23 +372,14 @@
   },
   {
    "cell_type": "code",
-<<<<<<< HEAD
-   "execution_count": 14,
-   "id": "bibliographic-nutrition",
-=======
    "execution_count": 36,
    "id": "demanding-seven",
->>>>>>> 6af5f625
-   "metadata": {},
-   "outputs": [
-    {
-     "data": {
-      "application/vnd.jupyter.widget-view+json": {
-<<<<<<< HEAD
-       "model_id": "2d32d66cb1114f16929a82edd542d6e5",
-=======
+   "metadata": {},
+   "outputs": [
+    {
+     "data": {
+      "application/vnd.jupyter.widget-view+json": {
        "model_id": "84213e72353e45e9bfda3dc0f8601865",
->>>>>>> 6af5f625
        "version_major": 2,
        "version_minor": 0
       },
@@ -520,11 +397,7 @@
   },
   {
    "cell_type": "markdown",
-<<<<<<< HEAD
-   "id": "friendly-repository",
-=======
    "id": "ignored-manitoba",
->>>>>>> 6af5f625
    "metadata": {},
    "source": [
     "### derivative example"
@@ -532,13 +405,8 @@
   },
   {
    "cell_type": "code",
-<<<<<<< HEAD
-   "execution_count": 15,
-   "id": "amateur-apparatus",
-=======
    "execution_count": 37,
    "id": "designing-newton",
->>>>>>> 6af5f625
    "metadata": {},
    "outputs": [],
    "source": [
@@ -547,23 +415,14 @@
   },
   {
    "cell_type": "code",
-<<<<<<< HEAD
-   "execution_count": 16,
-   "id": "unauthorized-correspondence",
-=======
    "execution_count": 38,
    "id": "direct-architect",
->>>>>>> 6af5f625
-   "metadata": {},
-   "outputs": [
-    {
-     "data": {
-      "application/vnd.jupyter.widget-view+json": {
-<<<<<<< HEAD
-       "model_id": "3aa18da52a3d4d8bb480c8d30958528a",
-=======
+   "metadata": {},
+   "outputs": [
+    {
+     "data": {
+      "application/vnd.jupyter.widget-view+json": {
        "model_id": "75ae0a0b406441b4846ef48b4d0107b8",
->>>>>>> 6af5f625
        "version_major": 2,
        "version_minor": 0
       },
@@ -581,25 +440,6 @@
   },
   {
    "cell_type": "code",
-<<<<<<< HEAD
-   "execution_count": 17,
-   "id": "recreational-flush",
-   "metadata": {},
-   "outputs": [
-    {
-     "data": {
-      "application/vnd.jupyter.widget-view+json": {
-       "model_id": "e82f9ab0150f4a30964b2623e788ba7a",
-       "version_major": 2,
-       "version_minor": 0
-      },
-      "text/plain": [
-       "Canvas(toolbar=Toolbar(toolitems=[('Home', 'Reset original view', 'home', 'home'), ('Back', 'Back to previous …"
-      ]
-     },
-     "metadata": {},
-     "output_type": "display_data"
-=======
    "execution_count": 45,
    "id": "bigger-assist",
    "metadata": {},
@@ -614,7 +454,6 @@
       "\u001b[1;32m<ipython-input-45-3b8251b36b00>\u001b[0m in \u001b[0;36m<module>\u001b[1;34m\u001b[0m\n\u001b[1;32m----> 1\u001b[1;33m \u001b[0mplot\u001b[0m\u001b[1;33m.\u001b[0m\u001b[0mfunction\u001b[0m\u001b[1;33m(\u001b[0m\u001b[1;33m[\u001b[0m\u001b[1;36m247\u001b[0m\u001b[1;33m]\u001b[0m\u001b[1;33m,\u001b[0m\u001b[0mdata\u001b[0m\u001b[1;33m.\u001b[0m\u001b[0mt_df\u001b[0m\u001b[1;33m,\u001b[0m \u001b[0mdf2\u001b[0m\u001b[1;33m=\u001b[0m\u001b[0mderiv\u001b[0m\u001b[1;33m)\u001b[0m\u001b[1;33m\u001b[0m\u001b[1;33m\u001b[0m\u001b[0m\n\u001b[0m",
       "\u001b[1;31mNameError\u001b[0m: name 'data' is not defined"
      ]
->>>>>>> 6af5f625
     }
    ],
    "source": [
@@ -623,25 +462,16 @@
   },
   {
    "cell_type": "markdown",
-<<<<<<< HEAD
-   "id": "unknown-carrier",
-=======
    "id": "liked-growth",
->>>>>>> 6af5f625
    "metadata": {},
    "source": [
     "#### example for integral"
    ]
   },
   {
-<<<<<<< HEAD
-   "cell_type": "raw",
-   "id": "joint-brief",
-=======
    "cell_type": "code",
    "execution_count": 46,
    "id": "julian-individual",
->>>>>>> 6af5f625
    "metadata": {},
    "outputs": [
     {
@@ -672,85 +502,6 @@
    ]
   },
   {
-<<<<<<< HEAD
-   "cell_type": "markdown",
-   "id": "external-insert",
-   "metadata": {},
-   "source": [
-    "### sigmoid fit"
-   ]
-  },
-  {
-   "cell_type": "code",
-   "execution_count": 18,
-   "id": "fuzzy-malaysia",
-   "metadata": {},
-   "outputs": [],
-   "source": [
-    "data = Control_0M.t_df\n",
-    "\n",
-    "prep_data = ana.normalize(data)"
-   ]
-  },
-  {
-   "cell_type": "code",
-   "execution_count": 25,
-   "id": "intense-carrier",
-   "metadata": {},
-   "outputs": [],
-   "source": [
-    "fit = ana.sigmoid_fit(prep_data)"
-   ]
-  },
-  {
-   "cell_type": "code",
-   "execution_count": 20,
-   "id": "hispanic-imagination",
-   "metadata": {},
-   "outputs": [
-    {
-     "data": {
-      "application/vnd.jupyter.widget-view+json": {
-       "model_id": "6a8b3c1e18254720a6dc3a14338e5c38",
-       "version_major": 2,
-       "version_minor": 0
-      },
-      "text/plain": [
-       "Canvas(toolbar=Toolbar(toolitems=[('Home', 'Reset original view', 'home', 'home'), ('Back', 'Back to previous …"
-      ]
-     },
-     "metadata": {},
-     "output_type": "display_data"
-    }
-   ],
-   "source": [
-    "plot.function([247], prep_data)"
-   ]
-  },
-  {
-   "cell_type": "code",
-   "execution_count": 21,
-   "id": "pleasant-shock",
-   "metadata": {},
-   "outputs": [
-    {
-     "data": {
-      "application/vnd.jupyter.widget-view+json": {
-       "model_id": "456f3de44f9f430aa43751f36ba7c335",
-       "version_major": 2,
-       "version_minor": 0
-      },
-      "text/plain": [
-       "Canvas(toolbar=Toolbar(toolitems=[('Home', 'Reset original view', 'home', 'home'), ('Back', 'Back to previous …"
-      ]
-     },
-     "metadata": {},
-     "output_type": "display_data"
-    }
-   ],
-   "source": [
-    "plot.function(list(fit.index), fit)"
-=======
    "cell_type": "code",
    "execution_count": null,
    "id": "final-arthritis",
@@ -758,16 +509,11 @@
    "outputs": [],
    "source": [
     "print(integral)\n"
->>>>>>> 6af5f625
-   ]
-  },
-  {
-   "cell_type": "markdown",
-<<<<<<< HEAD
-   "id": "broken-joining",
-=======
+   ]
+  },
+  {
+   "cell_type": "markdown",
    "id": "detected-captain",
->>>>>>> 6af5f625
    "metadata": {},
    "source": [
     "$$\n",
@@ -777,48 +523,11 @@
   },
   {
    "cell_type": "code",
-<<<<<<< HEAD
-   "execution_count": 22,
-   "id": "artistic-storm",
-   "metadata": {},
-   "outputs": [
-    {
-     "data": {
-      "application/vnd.jupyter.widget-view+json": {
-       "model_id": "ecdaf6e0f0004305b4b38241f104147f",
-       "version_major": 2,
-       "version_minor": 0
-      },
-      "text/plain": [
-       "Canvas(toolbar=Toolbar(toolitems=[('Home', 'Reset original view', 'home', 'home'), ('Back', 'Back to previous …"
-      ]
-     },
-     "metadata": {},
-     "output_type": "display_data"
-    }
-   ],
-   "source": [
-    "matplotlib.rcParams['legend.fontsize'] = 10\n",
-    "\n",
-    "fig = plt.figure()\n",
-    "ax = fig.gca(projection='3d')\n",
-    "theta = np.linspace(-4 * np.pi, 4 * np.pi, 100)\n",
-    "z = np.linspace(-2, 2, 100)\n",
-    "r = z**2 + 1\n",
-    "x = r * np.sin(theta)\n",
-    "y = r * np.cos(theta)\n",
-    "ax.plot(x, y, z, label='parametric curve')\n",
-    "ax.legend()\n",
-    "\n",
-    "plt.show()"
-   ]
-=======
    "execution_count": null,
    "id": "dental-effects",
    "metadata": {},
    "outputs": [],
    "source": []
->>>>>>> 6af5f625
   }
  ],
  "metadata": {
