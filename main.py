"""
Transfering CD Data to Excel format

This program opens each file from a given directory, transforms the relevant
data to an array and adds it as new worksheet to a newly created excel
document.

Version 1.0
"""

# importing modules
import numpy as np
import pandas as pd
import os
import cdata
import hotznplots as plot
import analise as ana


def excel_worksheet(circ_data):
    """ Transforms data to Excel.

    Creates for each array in 'circ_data.data' and 'circ_data.temp_value' an
    excel worksheet in an excel document.

    Parameter:
    ---------
        circ_data: CircData object from cdata
            measurement data

    Returns:
    -------
        excel_path: string
            path of the excel document
    """
    # getting name through input and creating path for ExcelWriter
    name = input('Insert name for Excel document including \".xlsx\"')
    excel_path = os.path.join(*circ_data.path, name)
    # specify column names and units
    # header = [["Wavelength", "CD", "HT", "Absorption"],
    #           ["nm", "mdeg", "V", ""]
    #          ]
    header = ["Wavelength", "CD", "HT", "Absorption"]

    # creating excel document and let it open while adding sheets
    with pd.ExcelWriter(excel_path) as writer:
        for key in circ_data.data:
            df = pd.DataFrame(circ_data.data[key], columns=header)
            df = df.set_index("Wavelength")
            df.to_excel(writer, sheet_name=str(key), index=True)

        # add Wavelengths_Temperature Matrix as extra sheet
        df = circ_data.temp_val()
        df.to_excel(writer, sheet_name="temp_matrix")

        # adding correlation matrices as sheets
        """arr1, arr2 = correlation(df)
        df1 = pd.DataFrame(arr1)
        df2 = pd.DataFrame(arr2)
        plot.heatmap_plot(df2)
        df1.to_excel(writer, sheet_name="Sync_Spec")
        df2.to_excel(writer, sheet_name="Async_Spec")"""

    return excel_path


# main function which is started when program run
if __name__ == '__main__':
    # User input for files
    print("Please insert the full directory of the Data: ")

    path = input()
    # test  stuff
    data = cdata.CData(path)

<<<<<<< HEAD
    plot.heatmap(data.t_df, data.t_df)
    # test
=======
    plot.function(data.t_df, rows=[220])
>>>>>>> 1a731978
<|MERGE_RESOLUTION|>--- conflicted
+++ resolved
@@ -73,9 +73,6 @@
     # test  stuff
     data = cdata.CData(path)
 
-<<<<<<< HEAD
+
     plot.heatmap(data.t_df, data.t_df)
-    # test
-=======
-    plot.function(data.t_df, rows=[220])
->>>>>>> 1a731978
+    # test