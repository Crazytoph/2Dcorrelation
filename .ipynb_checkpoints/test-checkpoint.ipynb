{
 "cells": [
  {
   "cell_type": "markdown",
<<<<<<< HEAD
   "id": "junior-james",
=======
   "id": "analyzed-sustainability",
   "metadata": {},
   "source": [
    "![ChessUrl](https://young.scot/media/1513/working_information_digtialcareermythbustersgif_001.jpg \"cat\")\n"
   ]
  },
  {
   "cell_type": "markdown",
   "id": "bridal-service",
>>>>>>> 6af5f625
   "metadata": {},
   "source": [
    "# Data Analysis"
   ]
  },
  {
   "cell_type": "markdown",
<<<<<<< HEAD
   "id": "comic-current",
=======
   "id": "periodic-kernel",
>>>>>>> 6af5f625
   "metadata": {},
   "source": [
    "## Imports"
   ]
  },
  {
   "cell_type": "code",
   "execution_count": 1,
<<<<<<< HEAD
   "id": "younger-switch",
=======
   "id": "needed-wisdom",
>>>>>>> 6af5f625
   "metadata": {},
   "outputs": [],
   "source": [
    "\n",
    "# Enabling the `widget` backend.\n",
    "# This requires jupyter-matplotlib a.k.a. ipympl.\n",
    "# ipympl can be install via pip or conda.\n",
    "%matplotlib widget\n",
    "        \n",
    "import matplotlib.pyplot as plt\n",
    "import numpy as np\n",
    "import pandas as pd\n",
    "from ipywidgets import Output\n",
    "import matplotlib\n",
    "from scipy import integrate\n",
    "import os"
   ]
  },
  {
   "cell_type": "code",
   "execution_count": 2,
<<<<<<< HEAD
   "id": "tender-sixth",
=======
   "id": "fatal-census",
>>>>>>> 6af5f625
   "metadata": {},
   "outputs": [],
   "source": [
    "import analise as ana \n",
    "import cdata \n",
    "import hotznplots as plot"
   ]
  },
  {
   "cell_type": "markdown",
<<<<<<< HEAD
   "id": "scenic-arena",
=======
   "id": "legendary-cooperation",
>>>>>>> 6af5f625
   "metadata": {},
   "source": [
    "## Importing the data"
   ]
  },
  {
   "cell_type": "markdown",
<<<<<<< HEAD
   "id": "recent-afghanistan",
=======
   "id": "trained-calendar",
>>>>>>> 6af5f625
   "metadata": {},
   "source": [
    " The path of data to to copy from:\n",
    " *F:\\HZDR\\CD_data*"
   ]
  },
  {
   "cell_type": "code",
<<<<<<< HEAD
   "execution_count": 3,
   "id": "different-nickname",
=======
   "execution_count": null,
   "id": "competitive-conclusion",
   "metadata": {},
   "outputs": [],
   "source": []
  },
  {
   "cell_type": "code",
   "execution_count": 3,
   "id": "agreed-speaking",
>>>>>>> 6af5f625
   "metadata": {},
   "outputs": [
    {
     "name": "stdout",
     "output_type": "stream",
     "text": [
      "['0 M Control', '0,5 Gdm2SO4', '0,5 GdmCl', '0,5 GdmSCN', '1 M Gdm2SO4', '2 M Gdm2SO4', '2 M GdmCl', '2 M GdmCl 24 h inkubation', '2 M GdmSCN', '2 M Urea', '4 M GdmCl']\n"
     ]
    }
   ],
   "source": [
    "#path = \"F:\\\\HZDR\\\\CD_data\"\n",
    "path = \"F:\\\\HZDR\\\\CD_data\"\n",
    "folderlist = os.listdir(path)\n",
    "print(folderlist)"
   ]
  },
  {
   "cell_type": "code",
<<<<<<< HEAD
   "execution_count": 4,
   "id": "rural-upset",
=======
   "execution_count": 18,
   "id": "dying-olympus",
>>>>>>> 6af5f625
   "metadata": {},
   "outputs": [],
   "source": [
    "Control_0M = cdata.CData(os.path.join(path, folderlist[0]))\n",
    "Gdm2SO4_05M = cdata.CData(os.path.join(path, folderlist[1]))\n",
    "GdmCL_05M = cdata.CData(os.path.join(path, folderlist[2]))\n",
    "GdmSCN_05M = cdata.CData(os.path.join(path, folderlist[3]))\n",
    "Gdm2SO4_2M = cdata.CData(os.path.join(path, folderlist[4]))\n",
<<<<<<< HEAD
    "Gdm2SO4_4M = cdata.CData(os.path.join(path, folderlist[5]))\n",
    "GdmCl_2M = cdata.CData(os.path.join(path, folderlist[6]))\n",
    "GdmCl_2M_24h = cdata.CData(os.path.join(path, folderlist[7]))\n",
    "GdmSCN_2M = cdata.CData(os.path.join(path, folderlist[8]))\n",
    "Urea_2M = cdata.CData(os.path.join(path, folderlist[9]))\n",
    "GdmCL_4M = cdata.CData(os.path.join(path, folderlist[10]))"
=======
    "Gdm2SO4_4M = cdata.CData(os.path.join(path, folderlist[9]))\n",
    "GdmCl_2M = cdata.CData(os.path.join(path, folderlist[5]))\n",
    "GdmCl_2M_24h = cdata.CData(os.path.join(path, folderlist[6]))\n",
    "GdmSCN_2M = cdata.CData(os.path.join(path, folderlist[7]))\n",
    "Urea_2M = cdata.CData(os.path.join(path, folderlist[8]))\n",
    "GdmCl_4M = cdata.CData(os.path.join(path, folderlist[10]))"
>>>>>>> 6af5f625
   ]
  },
  {
   "cell_type": "markdown",
<<<<<<< HEAD
   "id": "aging-bishop",
=======
   "id": "manufactured-session",
>>>>>>> 6af5f625
   "metadata": {
    "tags": []
   },
   "source": [
    "## Plotti"
   ]
  },
  {
<<<<<<< HEAD
   "cell_type": "code",
   "execution_count": 5,
   "id": "smooth-samuel",
=======
   "cell_type": "markdown",
   "id": "premium-climb",
   "metadata": {},
   "source": [
    "### Max and min functions"
   ]
  },
  {
   "cell_type": "code",
   "execution_count": 59,
   "id": "looking-conjunction",
   "metadata": {},
   "outputs": [
    {
     "data": {
      "application/vnd.jupyter.widget-view+json": {
       "model_id": "affb40ec7a5649d7a8c7aa437bb6ea5a",
       "version_major": 2,
       "version_minor": 0
      },
      "text/plain": [
       "Canvas(toolbar=Toolbar(toolitems=[('Home', 'Reset original view', 'home', 'home'), ('Back', 'Back to previous …"
      ]
     },
     "metadata": {},
     "output_type": "display_data"
    },
    {
     "data": {
      "application/vnd.jupyter.widget-view+json": {
       "model_id": "d37a699f8e8344d4a2344955f71e89fa",
       "version_major": 2,
       "version_minor": 0
      },
      "text/plain": [
       "Canvas(toolbar=Toolbar(toolitems=[('Home', 'Reset original view', 'home', 'home'), ('Back', 'Back to previous …"
      ]
     },
     "metadata": {},
     "output_type": "display_data"
    }
   ],
   "source": [
    "df = ana.max_wave(Control_0M.t_df, wave_min=260, wave_max=300)\n",
    "df2 = ana.min_wave(Control_0M.t_df, wave_min=260, wave_max=300)\n",
    "plot.functionT([\"Wavelength\", ], df, swap=True, y_label = \"Wavelength [nm]\")\n",
    "plot.function([\"Value\"], df, swap=True)"
   ]
  },
  {
   "cell_type": "code",
   "execution_count": 57,
   "id": "defined-butterfly",
>>>>>>> 6af5f625
   "metadata": {},
   "outputs": [
    {
     "data": {
      "application/vnd.jupyter.widget-view+json": {
       "model_id": "eee2ec15dee24834830264729e56bfe1",
       "version_major": 2,
       "version_minor": 0
      },
      "text/plain": [
       "Canvas(toolbar=Toolbar(toolitems=[('Home', 'Reset original view', 'home', 'home'), ('Back', 'Back to previous …"
      ]
     },
     "metadata": {},
     "output_type": "display_data"
    }
   ],
   "source": [
    "plot.heatmap(Control_0M.t_df, Gdm2SO4_05M.t_df, GdmCL_05M.t_df)"
   ]
  },
  {
   "cell_type": "code",
   "execution_count": 6,
   "id": "digital-variety",
   "metadata": {},
   "outputs": [],
   "source": [
    "# Ploting temperature[K]; X-achis = Temperatur; Y-achsis = CD"
   ]
  },
  {
   "cell_type": "code",
<<<<<<< HEAD
   "execution_count": 7,
   "id": "spread-enhancement",
=======
   "execution_count": 31,
   "id": "concerned-webcam",
>>>>>>> 6af5f625
   "metadata": {},
   "outputs": [
    {
     "data": {
      "application/vnd.jupyter.widget-view+json": {
<<<<<<< HEAD
       "model_id": "d96c2ffc9a104ebfacba024705c84fc4",
=======
       "model_id": "c81cb478fb544ef6ad35a01ec58c13d9",
>>>>>>> 6af5f625
       "version_major": 2,
       "version_minor": 0
      },
      "text/plain": [
       "Canvas(toolbar=Toolbar(toolitems=[('Home', 'Reset original view', 'home', 'home'), ('Back', 'Back to previous …"
      ]
     },
     "metadata": {},
     "output_type": "display_data"
    }
   ],
   "source": [
    "plot.function([212, 220, 247, 260, 275], Urea_2M.t_df, Control_0M.t_df)"
   ]
  },
  {
   "cell_type": "code",
   "execution_count": 8,
<<<<<<< HEAD
   "id": "constitutional-criterion",
=======
   "id": "convenient-supervision",
>>>>>>> 6af5f625
   "metadata": {},
   "outputs": [],
   "source": [
    "# Plotting wavelength[nm]; X-achsis = temperature; Y-achis = CD"
   ]
  },
  {
   "cell_type": "code",
<<<<<<< HEAD
   "execution_count": 20,
   "id": "loaded-satisfaction",
=======
   "execution_count": 9,
   "id": "statistical-bloom",
>>>>>>> 6af5f625
   "metadata": {},
   "outputs": [
    {
     "data": {
      "application/vnd.jupyter.widget-view+json": {
<<<<<<< HEAD
       "model_id": "446c5d43dc704b45a1779530772b569d",
=======
       "model_id": "39873fa8d9d94e719bd69f33f29e65f8",
>>>>>>> 6af5f625
       "version_major": 2,
       "version_minor": 0
      },
      "text/plain": [
       "Canvas(toolbar=Toolbar(toolitems=[('Home', 'Reset original view', 'home', 'home'), ('Back', 'Back to previous …"
      ]
     },
     "metadata": {},
     "output_type": "display_data"
    }
   ],
   "source": [
    "plot.functionT([20, 40, 60, 80], Control_0M.t_df, Urea_2M.t_df, GdmCl_2M.t_df, Gdm2SO4_2M.t_df, GdmSCN_2M.t_df, x_min = 209, y_scaling=[-7.5,4.5], baseline = True, line1 = [1.83,1.83], line2 = [3.5,3.5], line3 = [-6.44, -6.44])"
   ]
  },
  {
<<<<<<< HEAD
   "cell_type": "markdown",
   "id": "official-shannon",
=======
   "cell_type": "code",
   "execution_count": null,
   "id": "cellular-agency",
>>>>>>> 6af5f625
   "metadata": {},
   "source": [
    "## **analise**"
   ]
  },
  {
   "cell_type": "code",
   "execution_count": 10,
<<<<<<< HEAD
   "id": "vulnerable-mason",
=======
   "id": "allied-still",
>>>>>>> 6af5f625
   "metadata": {},
   "outputs": [
    {
     "data": {
      "application/vnd.jupyter.widget-view+json": {
<<<<<<< HEAD
       "model_id": "e1c1fe8134204c3d92ad0d52cf8f771e",
=======
       "model_id": "6562f3c7ea5547da8b3f06e4a264cb3a",
>>>>>>> 6af5f625
       "version_major": 2,
       "version_minor": 0
      },
      "text/plain": [
       "Canvas(toolbar=Toolbar(toolitems=[('Home', 'Reset original view', 'home', 'home'), ('Back', 'Back to previous …"
      ]
     },
     "metadata": {},
     "output_type": "display_data"
    }
   ],
   "source": [
<<<<<<< HEAD
    "plot.function([275, 290], Control_0M.t_df, Gdm2SO4_05M.t_df)"
=======
    "plot.function([212, 220, 247, 260, 275], Control_0M.t_df, GdmCl_05M.t_df, Gdm2SO4_05M.t_df, GdmSCN_05M.t_df, y_scaling = (-8,5))"
>>>>>>> 6af5f625
   ]
  },
  {
   "cell_type": "code",
<<<<<<< HEAD
   "execution_count": 11,
   "id": "light-greeting",
=======
   "execution_count": 32,
   "id": "portable-liechtenstein",
>>>>>>> 6af5f625
   "metadata": {},
   "outputs": [
    {
     "name": "stdout",
     "output_type": "stream",
     "text": [
      "[20, 30, 40, 45, 50, 53, 56, 58, 60, 62, 64, 67, 70, 75, 80, 90] [20, 30, 40, 45, 50, 56, 58, 60, 62, 64, 67, 70, 75, 80, 90]\n"
     ]
    }
   ],
   "source": [
<<<<<<< HEAD
    "print(Control_0M.t_list, GdmCL_05M.t_list)"
=======
    "plot.function([212, 220, 247, 260, 275], Control_0M.t_df, GdmCl_4M.t_df, Gdm2SO4_4M.t_df, y_scaling = (-8,5))"
   ]
  },
  {
   "cell_type": "markdown",
   "id": "natural-macintosh",
   "metadata": {},
   "source": [
    "### Correlation Analysis"
>>>>>>> 6af5f625
   ]
  },
  {
   "cell_type": "raw",
<<<<<<< HEAD
   "id": "likely-favorite",
   "metadata": {},
   "source": [
    "control2 = Control_0M.t_df.drop([53], axis=1)\n",
    "print(control2)"
=======
   "id": "afraid-contract",
   "metadata": {},
   "source": [
    "### Plotting wavelength[nm]; X-achsis = temperature; Y-achis = CD"
   ]
  },
  {
   "cell_type": "markdown",
   "id": "smooth-password",
   "metadata": {},
   "source": [
    "<div class=\"alert alert-block alert-info\">\n",
    "<b>Achtung:</b> When Messungen unterschiedlich viele Temperaturwerte haben, kommt ein Fehler. Am besten vergleichen. Einfachste Lösung ist hier unten mit 'Datei_mit_mehr_werten'.loc[:, 'Datei_mit_mehr_Werten'.t_list]\n",
    "</div>"
>>>>>>> 6af5f625
   ]
  },
  {
   "cell_type": "code",
<<<<<<< HEAD
   "execution_count": 12,
   "id": "theoretical-sense",
   "metadata": {},
   "outputs": [
    {
     "ename": "ValueError",
     "evalue": "operands could not be broadcast together with shapes (131,15) (131,16) ",
     "output_type": "error",
     "traceback": [
      "\u001b[1;31m---------------------------------------------------------------------------\u001b[0m",
      "\u001b[1;31mValueError\u001b[0m                                Traceback (most recent call last)",
      "\u001b[1;32m<ipython-input-12-8a36fc5e3187>\u001b[0m in \u001b[0;36m<module>\u001b[1;34m\u001b[0m\n\u001b[1;32m----> 1\u001b[1;33m \u001b[0msync\u001b[0m\u001b[1;33m,\u001b[0m \u001b[0massync\u001b[0m \u001b[1;33m=\u001b[0m \u001b[0mana\u001b[0m\u001b[1;33m.\u001b[0m\u001b[0mcorrelation\u001b[0m\u001b[1;33m(\u001b[0m\u001b[0mGdmCL_05M\u001b[0m\u001b[1;33m.\u001b[0m\u001b[0mt_df\u001b[0m\u001b[1;33m,\u001b[0m \u001b[0mref_spec\u001b[0m\u001b[1;33m=\u001b[0m\u001b[0mControl_0M\u001b[0m\u001b[1;33m.\u001b[0m\u001b[0mt_df\u001b[0m\u001b[1;33m,\u001b[0m \u001b[0mscaling\u001b[0m\u001b[1;33m=\u001b[0m\u001b[1;34m'pareto'\u001b[0m\u001b[1;33m)\u001b[0m\u001b[1;33m\u001b[0m\u001b[1;33m\u001b[0m\u001b[0m\n\u001b[0m",
      "\u001b[1;32mF:\\GitHub\\2Dcorrelation\\analise.py\u001b[0m in \u001b[0;36mcorrelation\u001b[1;34m(ref_spec, scaling, *exp_spec)\u001b[0m\n\u001b[0;32m    148\u001b[0m     \u001b[1;32melse\u001b[0m\u001b[1;33m:\u001b[0m\u001b[1;33m\u001b[0m\u001b[1;33m\u001b[0m\u001b[0m\n\u001b[0;32m    149\u001b[0m         \u001b[0mref_spec\u001b[0m \u001b[1;33m=\u001b[0m \u001b[0mref_spec\u001b[0m\u001b[1;33m.\u001b[0m\u001b[0mto_numpy\u001b[0m\u001b[1;33m(\u001b[0m\u001b[1;33m)\u001b[0m\u001b[1;33m\u001b[0m\u001b[1;33m\u001b[0m\u001b[0m\n\u001b[1;32m--> 150\u001b[1;33m         \u001b[0mdyn1\u001b[0m \u001b[1;33m=\u001b[0m \u001b[0mexp1\u001b[0m \u001b[1;33m-\u001b[0m \u001b[0mref_spec\u001b[0m\u001b[1;33m\u001b[0m\u001b[1;33m\u001b[0m\u001b[0m\n\u001b[0m\u001b[0;32m    151\u001b[0m         \u001b[0mdyn2\u001b[0m \u001b[1;33m=\u001b[0m \u001b[0mexp2\u001b[0m \u001b[1;33m-\u001b[0m \u001b[0mref_spec\u001b[0m\u001b[1;33m\u001b[0m\u001b[1;33m\u001b[0m\u001b[0m\n\u001b[0;32m    152\u001b[0m \u001b[1;33m\u001b[0m\u001b[0m\n",
      "\u001b[1;31mValueError\u001b[0m: operands could not be broadcast together with shapes (131,15) (131,16) "
     ]
=======
   "execution_count": 34,
   "id": "seasonal-fifty",
   "metadata": {},
   "outputs": [],
   "source": [
    "sync, assync = ana.correlation(GdmCl_05M.t_df, ref_spec=Control_0M.t_df.loc[:, GdmCl_05M.t_list], scaling='pareto')\n"
   ]
  },
  {
   "cell_type": "code",
   "execution_count": 35,
   "id": "varying-immigration",
   "metadata": {},
   "outputs": [
    {
     "data": {
      "application/vnd.jupyter.widget-view+json": {
       "model_id": "954825af4fec47b581c6c677924180e8",
       "version_major": 2,
       "version_minor": 0
      },
      "text/plain": [
       "Canvas(toolbar=Toolbar(toolitems=[('Home', 'Reset original view', 'home', 'home'), ('Back', 'Back to previous …"
      ]
     },
     "metadata": {},
     "output_type": "display_data"
>>>>>>> 6af5f625
    }
   ],
   "source": [
    "sync, assync = ana.correlation(GdmCL_05M.t_df, ref_spec=Control_0M.t_df, scaling='pareto')\n"
   ]
  },
  {
   "cell_type": "code",
<<<<<<< HEAD
   "execution_count": null,
   "id": "third-parts",
=======
   "execution_count": 36,
   "id": "demanding-seven",
   "metadata": {},
   "outputs": [
    {
     "data": {
      "application/vnd.jupyter.widget-view+json": {
       "model_id": "84213e72353e45e9bfda3dc0f8601865",
       "version_major": 2,
       "version_minor": 0
      },
      "text/plain": [
       "Canvas(toolbar=Toolbar(toolitems=[('Home', 'Reset original view', 'home', 'home'), ('Back', 'Back to previous …"
      ]
     },
     "metadata": {},
     "output_type": "display_data"
    }
   ],
   "source": [
    "plot.heatmap(sync, x_min=220, y_min=220)"
   ]
  },
  {
   "cell_type": "markdown",
   "id": "ignored-manitoba",
>>>>>>> 6af5f625
   "metadata": {},
   "outputs": [],
   "source": [
    "plot.heatmap(assync)"
   ]
  },
  {
   "cell_type": "code",
<<<<<<< HEAD
   "execution_count": null,
   "id": "crude-combat",
=======
   "execution_count": 37,
   "id": "designing-newton",
>>>>>>> 6af5f625
   "metadata": {},
   "outputs": [],
   "source": [
    "plot.heatmap(sync, x_min=220, y_min=220)"
   ]
  },
  {
   "cell_type": "code",
<<<<<<< HEAD
   "execution_count": null,
   "id": "controlling-colleague",
   "metadata": {},
   "outputs": [],
   "source": [
    "deriv = ana.derivative(data.t_df)"
   ]
  },
  {
   "cell_type": "code",
   "execution_count": null,
   "id": "potential-hometown",
   "metadata": {},
   "outputs": [],
=======
   "execution_count": 38,
   "id": "direct-architect",
   "metadata": {},
   "outputs": [
    {
     "data": {
      "application/vnd.jupyter.widget-view+json": {
       "model_id": "75ae0a0b406441b4846ef48b4d0107b8",
       "version_major": 2,
       "version_minor": 0
      },
      "text/plain": [
       "Canvas(toolbar=Toolbar(toolitems=[('Home', 'Reset original view', 'home', 'home'), ('Back', 'Back to previous …"
      ]
     },
     "metadata": {},
     "output_type": "display_data"
    }
   ],
>>>>>>> 6af5f625
   "source": [
    "plot.heatmap(data.t_df, x_min=258, x_max=261)"
   ]
  },
  {
   "cell_type": "code",
   "execution_count": null,
   "id": "protected-scenario",
   "metadata": {},
   "outputs": [],
   "source": [
<<<<<<< HEAD
    "print(data.t_list)"
=======
    "plot.function([247],data.t_df, df2=deriv)"
>>>>>>> 6af5f625
   ]
  },
  {
   "cell_type": "code",
   "execution_count": null,
   "id": "three-dealing",
   "metadata": {},
   "outputs": [],
   "source": [
    "plot.function([247],data.t_df, df2=deriv)"
   ]
  },
  {
   "cell_type": "code",
   "execution_count": null,
   "id": "formal-trout",
   "metadata": {},
   "outputs": [],
   "source": [
    "\n",
    "integral = pd.DataFrame(['integral','error'], columns=['Wavelength'])\n",
    "                        \n",
    "for i in range(len(deriv.index)):\n",
    "    f = ana.interpolate(deriv, i)\n",
    "    value = integrate.quad(f, 30, 75)\n",
    "    integral[i+200] = value\n",
    "integral.set_index('Wavelength')\n",
    "integral = integral.T\n",
    "\n"
   ]
  },
  {
   "cell_type": "code",
   "execution_count": null,
<<<<<<< HEAD
   "id": "prime-mountain",
=======
   "id": "final-arthritis",
>>>>>>> 6af5f625
   "metadata": {},
   "outputs": [],
   "source": [
    "print(integral)\n"
   ]
  },
  {
   "cell_type": "markdown",
<<<<<<< HEAD
   "id": "diverse-occasions",
   "metadata": {},
   "source": [
    "\n",
    "ab hier test"
=======
   "id": "detected-captain",
   "metadata": {},
   "source": [
    "$$\n",
    "\\color{red}{\\textbf{Ende. Vielleicht etwas $\\LaTeX$ lernen?}}\n",
    "$$"
>>>>>>> 6af5f625
   ]
  },
  {
   "cell_type": "code",
   "execution_count": null,
<<<<<<< HEAD
   "id": "economic-promise",
=======
   "id": "dental-effects",
>>>>>>> 6af5f625
   "metadata": {},
   "outputs": [],
   "source": [
    "d"
   ]
  }
 ],
 "metadata": {
  "kernelspec": {
   "display_name": "Python 3",
   "language": "python",
   "name": "python3"
  },
  "language_info": {
   "codemirror_mode": {
    "name": "ipython",
    "version": 3
   },
   "file_extension": ".py",
   "mimetype": "text/x-python",
   "name": "python",
   "nbconvert_exporter": "python",
   "pygments_lexer": "ipython3",
   "version": "3.8.5"
  },
  "toc-autonumbering": true,
  "toc-showcode": false,
  "toc-showmarkdowntxt": false,
  "toc-showtags": false
 },
 "nbformat": 4,
 "nbformat_minor": 5
}<|MERGE_RESOLUTION|>--- conflicted
+++ resolved
@@ -2,9 +2,6 @@
  "cells": [
   {
    "cell_type": "markdown",
-<<<<<<< HEAD
-   "id": "junior-james",
-=======
    "id": "analyzed-sustainability",
    "metadata": {},
    "source": [
@@ -14,7 +11,6 @@
   {
    "cell_type": "markdown",
    "id": "bridal-service",
->>>>>>> 6af5f625
    "metadata": {},
    "source": [
     "# Data Analysis"
@@ -22,11 +18,7 @@
   },
   {
    "cell_type": "markdown",
-<<<<<<< HEAD
-   "id": "comic-current",
-=======
    "id": "periodic-kernel",
->>>>>>> 6af5f625
    "metadata": {},
    "source": [
     "## Imports"
@@ -35,11 +27,7 @@
   {
    "cell_type": "code",
    "execution_count": 1,
-<<<<<<< HEAD
-   "id": "younger-switch",
-=======
    "id": "needed-wisdom",
->>>>>>> 6af5f625
    "metadata": {},
    "outputs": [],
    "source": [
@@ -61,11 +49,7 @@
   {
    "cell_type": "code",
    "execution_count": 2,
-<<<<<<< HEAD
-   "id": "tender-sixth",
-=======
    "id": "fatal-census",
->>>>>>> 6af5f625
    "metadata": {},
    "outputs": [],
    "source": [
@@ -76,11 +60,7 @@
   },
   {
    "cell_type": "markdown",
-<<<<<<< HEAD
-   "id": "scenic-arena",
-=======
    "id": "legendary-cooperation",
->>>>>>> 6af5f625
    "metadata": {},
    "source": [
     "## Importing the data"
@@ -88,11 +68,7 @@
   },
   {
    "cell_type": "markdown",
-<<<<<<< HEAD
-   "id": "recent-afghanistan",
-=======
    "id": "trained-calendar",
->>>>>>> 6af5f625
    "metadata": {},
    "source": [
     " The path of data to to copy from:\n",
@@ -101,10 +77,6 @@
   },
   {
    "cell_type": "code",
-<<<<<<< HEAD
-   "execution_count": 3,
-   "id": "different-nickname",
-=======
    "execution_count": null,
    "id": "competitive-conclusion",
    "metadata": {},
@@ -115,7 +87,6 @@
    "cell_type": "code",
    "execution_count": 3,
    "id": "agreed-speaking",
->>>>>>> 6af5f625
    "metadata": {},
    "outputs": [
     {
@@ -135,13 +106,8 @@
   },
   {
    "cell_type": "code",
-<<<<<<< HEAD
-   "execution_count": 4,
-   "id": "rural-upset",
-=======
    "execution_count": 18,
    "id": "dying-olympus",
->>>>>>> 6af5f625
    "metadata": {},
    "outputs": [],
    "source": [
@@ -149,31 +115,18 @@
     "Gdm2SO4_05M = cdata.CData(os.path.join(path, folderlist[1]))\n",
     "GdmCL_05M = cdata.CData(os.path.join(path, folderlist[2]))\n",
     "GdmSCN_05M = cdata.CData(os.path.join(path, folderlist[3]))\n",
-    "Gdm2SO4_2M = cdata.CData(os.path.join(path, folderlist[4]))\n",
-<<<<<<< HEAD
-    "Gdm2SO4_4M = cdata.CData(os.path.join(path, folderlist[5]))\n",
-    "GdmCl_2M = cdata.CData(os.path.join(path, folderlist[6]))\n",
-    "GdmCl_2M_24h = cdata.CData(os.path.join(path, folderlist[7]))\n",
-    "GdmSCN_2M = cdata.CData(os.path.join(path, folderlist[8]))\n",
-    "Urea_2M = cdata.CData(os.path.join(path, folderlist[9]))\n",
-    "GdmCL_4M = cdata.CData(os.path.join(path, folderlist[10]))"
-=======
+    "Gdm2SO4_2M = cdata.CData(os.path.join(path, folderlist[4]))\n
     "Gdm2SO4_4M = cdata.CData(os.path.join(path, folderlist[9]))\n",
     "GdmCl_2M = cdata.CData(os.path.join(path, folderlist[5]))\n",
     "GdmCl_2M_24h = cdata.CData(os.path.join(path, folderlist[6]))\n",
     "GdmSCN_2M = cdata.CData(os.path.join(path, folderlist[7]))\n",
     "Urea_2M = cdata.CData(os.path.join(path, folderlist[8]))\n",
     "GdmCl_4M = cdata.CData(os.path.join(path, folderlist[10]))"
->>>>>>> 6af5f625
-   ]
-  },
-  {
-   "cell_type": "markdown",
-<<<<<<< HEAD
-   "id": "aging-bishop",
-=======
+   ]
+  },
+  {
+   "cell_type": "markdown",
    "id": "manufactured-session",
->>>>>>> 6af5f625
    "metadata": {
     "tags": []
    },
@@ -182,11 +135,6 @@
    ]
   },
   {
-<<<<<<< HEAD
-   "cell_type": "code",
-   "execution_count": 5,
-   "id": "smooth-samuel",
-=======
    "cell_type": "markdown",
    "id": "premium-climb",
    "metadata": {},
@@ -240,7 +188,6 @@
    "cell_type": "code",
    "execution_count": 57,
    "id": "defined-butterfly",
->>>>>>> 6af5f625
    "metadata": {},
    "outputs": [
     {
@@ -274,23 +221,14 @@
   },
   {
    "cell_type": "code",
-<<<<<<< HEAD
-   "execution_count": 7,
-   "id": "spread-enhancement",
-=======
    "execution_count": 31,
    "id": "concerned-webcam",
->>>>>>> 6af5f625
-   "metadata": {},
-   "outputs": [
-    {
-     "data": {
-      "application/vnd.jupyter.widget-view+json": {
-<<<<<<< HEAD
-       "model_id": "d96c2ffc9a104ebfacba024705c84fc4",
-=======
+   "metadata": {},
+   "outputs": [
+    {
+     "data": {
+      "application/vnd.jupyter.widget-view+json": {
        "model_id": "c81cb478fb544ef6ad35a01ec58c13d9",
->>>>>>> 6af5f625
        "version_major": 2,
        "version_minor": 0
       },
@@ -309,11 +247,7 @@
   {
    "cell_type": "code",
    "execution_count": 8,
-<<<<<<< HEAD
-   "id": "constitutional-criterion",
-=======
    "id": "convenient-supervision",
->>>>>>> 6af5f625
    "metadata": {},
    "outputs": [],
    "source": [
@@ -322,23 +256,14 @@
   },
   {
    "cell_type": "code",
-<<<<<<< HEAD
-   "execution_count": 20,
-   "id": "loaded-satisfaction",
-=======
    "execution_count": 9,
    "id": "statistical-bloom",
->>>>>>> 6af5f625
-   "metadata": {},
-   "outputs": [
-    {
-     "data": {
-      "application/vnd.jupyter.widget-view+json": {
-<<<<<<< HEAD
-       "model_id": "446c5d43dc704b45a1779530772b569d",
-=======
+   "metadata": {},
+   "outputs": [
+    {
+     "data": {
+      "application/vnd.jupyter.widget-view+json": {
        "model_id": "39873fa8d9d94e719bd69f33f29e65f8",
->>>>>>> 6af5f625
        "version_major": 2,
        "version_minor": 0
       },
@@ -354,15 +279,10 @@
     "plot.functionT([20, 40, 60, 80], Control_0M.t_df, Urea_2M.t_df, GdmCl_2M.t_df, Gdm2SO4_2M.t_df, GdmSCN_2M.t_df, x_min = 209, y_scaling=[-7.5,4.5], baseline = True, line1 = [1.83,1.83], line2 = [3.5,3.5], line3 = [-6.44, -6.44])"
    ]
   },
-  {
-<<<<<<< HEAD
-   "cell_type": "markdown",
-   "id": "official-shannon",
-=======
+  { 
    "cell_type": "code",
    "execution_count": null,
    "id": "cellular-agency",
->>>>>>> 6af5f625
    "metadata": {},
    "source": [
     "## **analise**"
@@ -371,49 +291,32 @@
   {
    "cell_type": "code",
    "execution_count": 10,
-<<<<<<< HEAD
-   "id": "vulnerable-mason",
-=======
    "id": "allied-still",
->>>>>>> 6af5f625
-   "metadata": {},
-   "outputs": [
-    {
-     "data": {
-      "application/vnd.jupyter.widget-view+json": {
-<<<<<<< HEAD
-       "model_id": "e1c1fe8134204c3d92ad0d52cf8f771e",
-=======
+   "metadata": {},
+   "outputs": [
+    {
+     "data": {
+      "application/vnd.jupyter.widget-view+json": {
        "model_id": "6562f3c7ea5547da8b3f06e4a264cb3a",
->>>>>>> 6af5f625
-       "version_major": 2,
-       "version_minor": 0
-      },
-      "text/plain": [
-       "Canvas(toolbar=Toolbar(toolitems=[('Home', 'Reset original view', 'home', 'home'), ('Back', 'Back to previous …"
-      ]
-     },
-     "metadata": {},
-     "output_type": "display_data"
-    }
-   ],
-   "source": [
-<<<<<<< HEAD
-    "plot.function([275, 290], Control_0M.t_df, Gdm2SO4_05M.t_df)"
-=======
+       "version_major": 2,
+       "version_minor": 0
+      },
+      "text/plain": [
+       "Canvas(toolbar=Toolbar(toolitems=[('Home', 'Reset original view', 'home', 'home'), ('Back', 'Back to previous …"
+      ]
+     },
+     "metadata": {},
+     "output_type": "display_data"
+    }
+   ],
+   "source": [
     "plot.function([212, 220, 247, 260, 275], Control_0M.t_df, GdmCl_05M.t_df, Gdm2SO4_05M.t_df, GdmSCN_05M.t_df, y_scaling = (-8,5))"
->>>>>>> 6af5f625
-   ]
-  },
-  {
-   "cell_type": "code",
-<<<<<<< HEAD
-   "execution_count": 11,
-   "id": "light-greeting",
-=======
+   ]
+  },
+  {
+   "cell_type": "code",
    "execution_count": 32,
    "id": "portable-liechtenstein",
->>>>>>> 6af5f625
    "metadata": {},
    "outputs": [
     {
@@ -425,9 +328,6 @@
     }
    ],
    "source": [
-<<<<<<< HEAD
-    "print(Control_0M.t_list, GdmCL_05M.t_list)"
-=======
     "plot.function([212, 220, 247, 260, 275], Control_0M.t_df, GdmCl_4M.t_df, Gdm2SO4_4M.t_df, y_scaling = (-8,5))"
    ]
   },
@@ -437,18 +337,10 @@
    "metadata": {},
    "source": [
     "### Correlation Analysis"
->>>>>>> 6af5f625
    ]
   },
   {
    "cell_type": "raw",
-<<<<<<< HEAD
-   "id": "likely-favorite",
-   "metadata": {},
-   "source": [
-    "control2 = Control_0M.t_df.drop([53], axis=1)\n",
-    "print(control2)"
-=======
    "id": "afraid-contract",
    "metadata": {},
    "source": [
@@ -463,28 +355,10 @@
     "<div class=\"alert alert-block alert-info\">\n",
     "<b>Achtung:</b> When Messungen unterschiedlich viele Temperaturwerte haben, kommt ein Fehler. Am besten vergleichen. Einfachste Lösung ist hier unten mit 'Datei_mit_mehr_werten'.loc[:, 'Datei_mit_mehr_Werten'.t_list]\n",
     "</div>"
->>>>>>> 6af5f625
-   ]
-  },
-  {
-   "cell_type": "code",
-<<<<<<< HEAD
-   "execution_count": 12,
-   "id": "theoretical-sense",
-   "metadata": {},
-   "outputs": [
-    {
-     "ename": "ValueError",
-     "evalue": "operands could not be broadcast together with shapes (131,15) (131,16) ",
-     "output_type": "error",
-     "traceback": [
-      "\u001b[1;31m---------------------------------------------------------------------------\u001b[0m",
-      "\u001b[1;31mValueError\u001b[0m                                Traceback (most recent call last)",
-      "\u001b[1;32m<ipython-input-12-8a36fc5e3187>\u001b[0m in \u001b[0;36m<module>\u001b[1;34m\u001b[0m\n\u001b[1;32m----> 1\u001b[1;33m \u001b[0msync\u001b[0m\u001b[1;33m,\u001b[0m \u001b[0massync\u001b[0m \u001b[1;33m=\u001b[0m \u001b[0mana\u001b[0m\u001b[1;33m.\u001b[0m\u001b[0mcorrelation\u001b[0m\u001b[1;33m(\u001b[0m\u001b[0mGdmCL_05M\u001b[0m\u001b[1;33m.\u001b[0m\u001b[0mt_df\u001b[0m\u001b[1;33m,\u001b[0m \u001b[0mref_spec\u001b[0m\u001b[1;33m=\u001b[0m\u001b[0mControl_0M\u001b[0m\u001b[1;33m.\u001b[0m\u001b[0mt_df\u001b[0m\u001b[1;33m,\u001b[0m \u001b[0mscaling\u001b[0m\u001b[1;33m=\u001b[0m\u001b[1;34m'pareto'\u001b[0m\u001b[1;33m)\u001b[0m\u001b[1;33m\u001b[0m\u001b[1;33m\u001b[0m\u001b[0m\n\u001b[0m",
-      "\u001b[1;32mF:\\GitHub\\2Dcorrelation\\analise.py\u001b[0m in \u001b[0;36mcorrelation\u001b[1;34m(ref_spec, scaling, *exp_spec)\u001b[0m\n\u001b[0;32m    148\u001b[0m     \u001b[1;32melse\u001b[0m\u001b[1;33m:\u001b[0m\u001b[1;33m\u001b[0m\u001b[1;33m\u001b[0m\u001b[0m\n\u001b[0;32m    149\u001b[0m         \u001b[0mref_spec\u001b[0m \u001b[1;33m=\u001b[0m \u001b[0mref_spec\u001b[0m\u001b[1;33m.\u001b[0m\u001b[0mto_numpy\u001b[0m\u001b[1;33m(\u001b[0m\u001b[1;33m)\u001b[0m\u001b[1;33m\u001b[0m\u001b[1;33m\u001b[0m\u001b[0m\n\u001b[1;32m--> 150\u001b[1;33m         \u001b[0mdyn1\u001b[0m \u001b[1;33m=\u001b[0m \u001b[0mexp1\u001b[0m \u001b[1;33m-\u001b[0m \u001b[0mref_spec\u001b[0m\u001b[1;33m\u001b[0m\u001b[1;33m\u001b[0m\u001b[0m\n\u001b[0m\u001b[0;32m    151\u001b[0m         \u001b[0mdyn2\u001b[0m \u001b[1;33m=\u001b[0m \u001b[0mexp2\u001b[0m \u001b[1;33m-\u001b[0m \u001b[0mref_spec\u001b[0m\u001b[1;33m\u001b[0m\u001b[1;33m\u001b[0m\u001b[0m\n\u001b[0;32m    152\u001b[0m \u001b[1;33m\u001b[0m\u001b[0m\n",
-      "\u001b[1;31mValueError\u001b[0m: operands could not be broadcast together with shapes (131,15) (131,16) "
-     ]
-=======
+   ]
+  },
+  {
+   "cell_type": "code",
    "execution_count": 34,
    "id": "seasonal-fifty",
    "metadata": {},
@@ -512,7 +386,6 @@
      },
      "metadata": {},
      "output_type": "display_data"
->>>>>>> 6af5f625
     }
    ],
    "source": [
@@ -521,10 +394,6 @@
   },
   {
    "cell_type": "code",
-<<<<<<< HEAD
-   "execution_count": null,
-   "id": "third-parts",
-=======
    "execution_count": 36,
    "id": "demanding-seven",
    "metadata": {},
@@ -551,7 +420,6 @@
   {
    "cell_type": "markdown",
    "id": "ignored-manitoba",
->>>>>>> 6af5f625
    "metadata": {},
    "outputs": [],
    "source": [
@@ -560,13 +428,8 @@
   },
   {
    "cell_type": "code",
-<<<<<<< HEAD
-   "execution_count": null,
-   "id": "crude-combat",
-=======
    "execution_count": 37,
    "id": "designing-newton",
->>>>>>> 6af5f625
    "metadata": {},
    "outputs": [],
    "source": [
@@ -575,22 +438,6 @@
   },
   {
    "cell_type": "code",
-<<<<<<< HEAD
-   "execution_count": null,
-   "id": "controlling-colleague",
-   "metadata": {},
-   "outputs": [],
-   "source": [
-    "deriv = ana.derivative(data.t_df)"
-   ]
-  },
-  {
-   "cell_type": "code",
-   "execution_count": null,
-   "id": "potential-hometown",
-   "metadata": {},
-   "outputs": [],
-=======
    "execution_count": 38,
    "id": "direct-architect",
    "metadata": {},
@@ -610,7 +457,6 @@
      "output_type": "display_data"
     }
    ],
->>>>>>> 6af5f625
    "source": [
     "plot.heatmap(data.t_df, x_min=258, x_max=261)"
    ]
@@ -622,11 +468,7 @@
    "metadata": {},
    "outputs": [],
    "source": [
-<<<<<<< HEAD
-    "print(data.t_list)"
-=======
     "plot.function([247],data.t_df, df2=deriv)"
->>>>>>> 6af5f625
    ]
   },
   {
@@ -661,11 +503,7 @@
   {
    "cell_type": "code",
    "execution_count": null,
-<<<<<<< HEAD
-   "id": "prime-mountain",
-=======
    "id": "final-arthritis",
->>>>>>> 6af5f625
    "metadata": {},
    "outputs": [],
    "source": [
@@ -674,30 +512,18 @@
   },
   {
    "cell_type": "markdown",
-<<<<<<< HEAD
-   "id": "diverse-occasions",
-   "metadata": {},
-   "source": [
-    "\n",
-    "ab hier test"
-=======
    "id": "detected-captain",
    "metadata": {},
    "source": [
     "$$\n",
     "\\color{red}{\\textbf{Ende. Vielleicht etwas $\\LaTeX$ lernen?}}\n",
     "$$"
->>>>>>> 6af5f625
-   ]
-  },
-  {
-   "cell_type": "code",
-   "execution_count": null,
-<<<<<<< HEAD
-   "id": "economic-promise",
-=======
+   ]
+  },
+  {
+   "cell_type": "code",
+   "execution_count": null,
    "id": "dental-effects",
->>>>>>> 6af5f625
    "metadata": {},
    "outputs": [],
    "source": [
