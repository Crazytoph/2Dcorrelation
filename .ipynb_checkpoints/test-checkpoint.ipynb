{
 "cells": [
  {
   "cell_type": "markdown",
<<<<<<< HEAD
   "id": "respiratory-feelings",
=======
   "id": "analyzed-sustainability",
>>>>>>> 7c425e4b
   "metadata": {},
   "source": [
    "![ChessUrl](https://young.scot/media/1513/working_information_digtialcareermythbustersgif_001.jpg \"cat\")\n"
   ]
  },
  {
   "cell_type": "markdown",
<<<<<<< HEAD
   "id": "cheap-rates",
=======
   "id": "bridal-service",
>>>>>>> 7c425e4b
   "metadata": {},
   "source": [
    "# Data Analysis"
   ]
  },
  {
   "cell_type": "markdown",
<<<<<<< HEAD
   "id": "better-default",
=======
   "id": "periodic-kernel",
>>>>>>> 7c425e4b
   "metadata": {},
   "source": [
    "## Imports"
   ]
  },
  {
   "cell_type": "code",
   "execution_count": 1,
<<<<<<< HEAD
   "id": "bizarre-observation",
=======
   "id": "needed-wisdom",
>>>>>>> 7c425e4b
   "metadata": {},
   "outputs": [],
   "source": [
    "\n",
    "# Enabling the `widget` backend.\n",
    "# This requires jupyter-matplotlib a.k.a. ipympl.\n",
    "# ipympl can be install via pip or conda.\n",
    "%matplotlib widget\n",
    "        \n",
    "import matplotlib.pyplot as plt\n",
    "import numpy as np\n",
    "import pandas as pd\n",
    "from ipywidgets import Output\n",
    "import matplotlib\n",
    "from scipy import integrate\n",
    "import os"
   ]
  },
  {
   "cell_type": "code",
   "execution_count": 2,
<<<<<<< HEAD
   "id": "analyzed-drawing",
=======
   "id": "fatal-census",
>>>>>>> 7c425e4b
   "metadata": {},
   "outputs": [],
   "source": [
    "import analise as ana \n",
    "import cdata \n",
    "import hotznplots as plot"
   ]
  },
  {
   "cell_type": "code",
   "execution_count": 3,
   "id": "subjective-agenda",
   "metadata": {},
   "outputs": [],
   "source": [
    "# Default value of display.max_rows is 10 i.e. at max 10 rows will be printed.\n",
    "# Set it None to display all rows in the dataframe\n",
    "pd.set_option('display.max_rows', None)"
   ]
  },
  {
   "cell_type": "code",
   "execution_count": 4,
   "id": "advisory-keyboard",
   "metadata": {},
   "outputs": [],
   "source": [
    "# change plot size\n",
    "plt.rcParams[\"figure.figsize\"] = (9,5)"
   ]
  },
  {
   "cell_type": "markdown",
<<<<<<< HEAD
   "id": "completed-premises",
=======
   "id": "legendary-cooperation",
>>>>>>> 7c425e4b
   "metadata": {},
   "source": [
    "## Importing the data"
   ]
  },
  {
   "cell_type": "markdown",
<<<<<<< HEAD
   "id": "biblical-nickel",
=======
   "id": "trained-calendar",
>>>>>>> 7c425e4b
   "metadata": {},
   "source": [
    " The path of data to to copy from:\n",
    " *F:\\HZDR\\CD_data* for Daniel\n",
    " *C:\\Users\\crazy\\Mega\\Uni\\Masterarbeit\\Projekt\\Data\\CD_data*"
   ]
  },
  {
   "cell_type": "code",
<<<<<<< HEAD
   "execution_count": 5,
   "id": "computational-short",
=======
   "execution_count": null,
   "id": "competitive-conclusion",
   "metadata": {},
   "outputs": [],
   "source": []
  },
  {
   "cell_type": "code",
   "execution_count": 3,
   "id": "agreed-speaking",
>>>>>>> 7c425e4b
   "metadata": {},
   "outputs": [
    {
     "name": "stdout",
     "output_type": "stream",
     "text": [
      "['0 M Control', '0,5 Gdm2SO4', '0,5 GdmCl', '0,5 GdmSCN', '1 M Gdm2SO4', '2 M Gdm2SO4', '2 M GdmCl', '2 M GdmCl 24 h inkubation', '2 M GdmSCN', '2 M Urea', '4 M GdmCl']\n"
     ]
    }
   ],
   "source": [
    "path = \"F:\\\\HZDR\\\\CD_data\"\n",
    "#path = \"C:\\\\Users\\\\crazy\\\\Mega\\\\Uni\\\\Masterarbeit\\\\Projekt\\\\Data\\\\CD_data\"\n",
    "folderlist = os.listdir(path)\n",
    "print(folderlist)"
   ]
  },
  {
   "cell_type": "code",
<<<<<<< HEAD
   "execution_count": 6,
   "id": "critical-stationery",
=======
   "execution_count": 18,
   "id": "dying-olympus",
>>>>>>> 7c425e4b
   "metadata": {},
   "outputs": [],
   "source": [
    "Control_0M = cdata.CData(os.path.join(path, folderlist[0]))\n",
    "Gdm2SO4_05M = cdata.CData(os.path.join(path, folderlist[1]))\n",
    "GdmCl_05M = cdata.CData(os.path.join(path, folderlist[2]))\n",
    "GdmSCN_05M = cdata.CData(os.path.join(path, folderlist[3]))\n",
    "Gdm2SO4_2M = cdata.CData(os.path.join(path, folderlist[4]))\n",
    "Gdm2SO4_4M = cdata.CData(os.path.join(path, folderlist[5]))\n",
    "GdmCl_2M = cdata.CData(os.path.join(path, folderlist[6]))\n",
    "GdmCl_2M_24h = cdata.CData(os.path.join(path, folderlist[7]))\n",
    "GdmSCN_2M = cdata.CData(os.path.join(path, folderlist[8]))\n",
    "Urea_2M = cdata.CData(os.path.join(path, folderlist[9]))\n",
    "GdmCl_4M = cdata.CData(os.path.join(path, folderlist[10]))"
   ]
  },
  {
   "cell_type": "markdown",
<<<<<<< HEAD
   "id": "alleged-vocabulary",
=======
   "id": "manufactured-session",
>>>>>>> 7c425e4b
   "metadata": {
    "tags": []
   },
   "source": [
    "## Plotti"
   ]
  },
  {
   "cell_type": "markdown",
<<<<<<< HEAD
   "id": "prerequisite-fiber",
=======
   "id": "premium-climb",
>>>>>>> 7c425e4b
   "metadata": {},
   "source": [
    "### Max and min functions"
   ]
  },
  {
   "cell_type": "markdown",
   "id": "suspended-charleston",
   "metadata": {},
   "source": [
    "#### Max 210 - 230"
   ]
  },
  {
   "cell_type": "code",
   "execution_count": 7,
   "id": "tribal-graham",
   "metadata": {},
   "outputs": [
    {
     "data": {
      "application/vnd.jupyter.widget-view+json": {
       "model_id": "81249609bb3a48e7b27eded45f8022a1",
       "version_major": 2,
       "version_minor": 0
      },
      "text/plain": [
       "Canvas(toolbar=Toolbar(toolitems=[('Home', 'Reset original view', 'home', 'home'), ('Back', 'Back to previous …"
      ]
     },
     "metadata": {},
     "output_type": "display_data"
    },
    {
     "data": {
      "application/vnd.jupyter.widget-view+json": {
       "model_id": "83e11cafebaf41a1824f5e285e8dce1d",
       "version_major": 2,
       "version_minor": 0
      },
      "text/plain": [
       "Canvas(toolbar=Toolbar(toolitems=[('Home', 'Reset original view', 'home', 'home'), ('Back', 'Back to previous …"
      ]
     },
     "metadata": {},
     "output_type": "display_data"
    }
   ],
   "source": [
    "df = ana.max_wave(Control_0M.t_df, wave_min=210, wave_max=230)\n",
<<<<<<< HEAD
    "#df2 = ana.min_wave(Control_0M.t_df, wave_min=210, wave_max=230)\n",
    "plot.function([\"Wavelength\", ], df, swap=True, y_label= \"Wavelength [nm]\",title=\"\")\n",
    "plot.function([\"Value\"], df, swap=True, title=\"Max CD value 210 - 230 nm\")"
=======
    "df2 = ana.min_wave(Control_0M.t_df, wave_min=210, wave_max=230)\n",
    "plot.function([\"Wavelength\", ], df, swap=True, y_label= \"Wavelength [nm]\", suptitle= \"Max Wavelength 210 - 230 nm\")\n",
    "plot.function([\"Value\"], df, swap=True, subtitle= \"Max CD value 210 - 230 nm\")"
>>>>>>> 7c425e4b
   ]
  },
  {
   "cell_type": "markdown",
   "id": "qualified-group",
   "metadata": {},
   "source": [
    "#### Min 230 - 260"
   ]
  },
  {
   "cell_type": "code",
   "execution_count": 8,
   "id": "transparent-police",
   "metadata": {},
   "outputs": [
    {
     "data": {
      "application/vnd.jupyter.widget-view+json": {
       "model_id": "6f59f5f0b1f24d06bde2b3e1b387c93c",
       "version_major": 2,
       "version_minor": 0
      },
      "text/plain": [
       "Canvas(toolbar=Toolbar(toolitems=[('Home', 'Reset original view', 'home', 'home'), ('Back', 'Back to previous …"
      ]
     },
     "metadata": {},
     "output_type": "display_data"
    },
    {
     "data": {
      "application/vnd.jupyter.widget-view+json": {
       "model_id": "ed0dc9acd27945e797d2905733522014",
       "version_major": 2,
       "version_minor": 0
      },
      "text/plain": [
       "Canvas(toolbar=Toolbar(toolitems=[('Home', 'Reset original view', 'home', 'home'), ('Back', 'Back to previous …"
      ]
     },
     "metadata": {},
     "output_type": "display_data"
    }
   ],
   "source": [
    "#df = ana.max_wave(Control_0M.t_df, wave_min=220, wave_max=260)\n",
    "df2 = ana.min_wave(GdmSCN_05M.t_df, wave_min=220, wave_max=260)\n",
    "plot.function([\"Wavelength\", ], df2, swap=True, y_label= \"Wavelength [nm]\", title= \"Min Wavelength 220 - 260 nm\")\n",
    "plot.function([\"Value\"], df2, swap=True, title= \"Min CD value 220 - 260 nm\")"
   ]
  },
  {
   "cell_type": "markdown",
   "id": "compact-accident",
   "metadata": {},
   "source": [
    "#### Max 260 - 300 nm"
   ]
  },
  {
   "cell_type": "code",
   "execution_count": 9,
   "id": "noted-center",
   "metadata": {},
   "outputs": [
    {
     "data": {
      "application/vnd.jupyter.widget-view+json": {
       "model_id": "71ac452e45f6464f8be8c4395dd096be",
       "version_major": 2,
       "version_minor": 0
      },
      "text/plain": [
       "Canvas(toolbar=Toolbar(toolitems=[('Home', 'Reset original view', 'home', 'home'), ('Back', 'Back to previous …"
      ]
     },
     "metadata": {},
     "output_type": "display_data"
    },
    {
     "data": {
      "application/vnd.jupyter.widget-view+json": {
       "model_id": "a56e00082d7e4775a0b3e781632509fa",
       "version_major": 2,
       "version_minor": 0
      },
      "text/plain": [
       "Canvas(toolbar=Toolbar(toolitems=[('Home', 'Reset original view', 'home', 'home'), ('Back', 'Back to previous …"
      ]
     },
     "metadata": {},
     "output_type": "display_data"
    }
   ],
   "source": [
    "df = ana.max_wave(GdmSCN_2M.t_df, wave_min=260, wave_max=300)\n",
    "#df2 = ana.min_wave(Control_0M.t_df, wave_min=260, wave_max=300)\n",
    "plot.function([\"Wavelength\", ], df, swap=True, y_label= \"Wavelength [nm]\", title= \"Max Wavelength 260 - 300 nm\")\n",
    "plot.function([\"Value\"], df, swap=True, title= \"Max CD value 260 - 300 nm\")"
   ]
  },
  {
   "cell_type": "markdown",
   "id": "electronic-craps",
   "metadata": {},
   "source": [
    "### Ploting temperature[K]; X-achis = Temperatur; Y-achsis = CD"
   ]
  },
  {
   "cell_type": "code",
   "execution_count": 10,
   "id": "pointed-blink",
   "metadata": {},
   "outputs": [
    {
     "data": {
      "application/vnd.jupyter.widget-view+json": {
       "model_id": "8d263315f6334bb281f7e49f9b83bd9b",
       "version_major": 2,
       "version_minor": 0
      },
      "text/plain": [
       "Canvas(toolbar=Toolbar(toolitems=[('Home', 'Reset original view', 'home', 'home'), ('Back', 'Back to previous …"
      ]
     },
     "metadata": {},
     "output_type": "display_data"
    }
   ],
   "source": [
    "plot.function([212, 220, 247, 260, 275], Urea_2M.t_df, Control_0M.t_df)"
   ]
  },
  {
   "cell_type": "code",
   "execution_count": 11,
   "id": "mineral-compatibility",
   "metadata": {},
   "outputs": [],
   "source": [
    "# Plotting wavelength[nm]; X-achsis = temperature; Y-achis = CD"
   ]
  },
  {
   "cell_type": "code",
   "execution_count": 12,
   "id": "worst-finnish",
   "metadata": {},
   "outputs": [
    {
     "data": {
      "application/vnd.jupyter.widget-view+json": {
       "model_id": "a4b8981b510947cfb00016d02ef4e4a4",
       "version_major": 2,
       "version_minor": 0
      },
      "text/plain": [
       "Canvas(toolbar=Toolbar(toolitems=[('Home', 'Reset original view', 'home', 'home'), ('Back', 'Back to previous …"
      ]
     },
     "metadata": {},
     "output_type": "display_data"
    }
   ],
   "source": [
    "plot.function([ 260, 275], Control_0M.t_df,GdmSCN_05M.t_df, GdmSCN_2M.t_df, y_scaling = (-2,5))"
   ]
  },
  {
   "cell_type": "markdown",
   "id": "quiet-hours",
   "metadata": {},
   "source": [
    "## **analise**"
   ]
  },
  {
   "cell_type": "code",
   "execution_count": 13,
   "id": "raised-advocacy",
   "metadata": {},
   "outputs": [
    {
     "data": {
      "application/vnd.jupyter.widget-view+json": {
       "model_id": "ad4e00ab45c742efa5883142d8ee5476",
       "version_major": 2,
       "version_minor": 0
      },
      "text/plain": [
       "Canvas(toolbar=Toolbar(toolitems=[('Home', 'Reset original view', 'home', 'home'), ('Back', 'Back to previous …"
      ]
     },
     "metadata": {},
     "output_type": "display_data"
    }
   ],
   "source": [
    "plot.function([275, 290], Control_0M.t_df, Gdm2SO4_05M.t_df)"
   ]
  },
  {
   "cell_type": "markdown",
   "id": "declared-wisdom",
   "metadata": {},
   "source": [
    "### Correlation Analysis"
   ]
  },
  {
   "cell_type": "code",
   "execution_count": 14,
   "id": "processed-eating",
   "metadata": {},
   "outputs": [
    {
     "name": "stdout",
     "output_type": "stream",
     "text": [
      "[20, 30, 40, 45, 50, 53, 56, 58, 60, 62, 64, 67, 70, 75, 80, 90] [20, 30, 40, 45, 50, 56, 58, 60, 62, 64, 67, 70, 75, 80, 90]\n"
     ]
    }
   ],
   "source": [
    "print(Control_0M.t_list, GdmCl_05M.t_list)"
   ]
  },
  {
   "cell_type": "raw",
   "id": "cross-brand",
   "metadata": {},
   "source": [
    "control2 = Control_0M.t_df.drop([53], axis=1)\n",
    "print(control2)"
   ]
  },
  {
   "cell_type": "markdown",
   "id": "infinite-beach",
   "metadata": {},
   "source": [
    "<div class=\"alert alert-block alert-info\">\n",
    "<b>Achtung:</b> When Messungen unterschiedlich viele Temperaturwerte haben, kommt ein Fehler. Am besten vergleichen. Einfachste Lösung ist hier unten mit 'Datei_mit_mehr_werten'.loc[:, 'Datei_mit_mehr_Werten'.t_list]\n",
    "</div>"
   ]
  },
  {
   "cell_type": "code",
   "execution_count": 15,
   "id": "technological-medicare",
   "metadata": {},
   "outputs": [],
   "source": [
    "sync, assync = ana.correlation(GdmCl_05M.t_df, ref_spec=Control_0M.t_df.loc[:, GdmCl_05M.t_list], scaling='pareto')\n"
   ]
  },
  {
   "cell_type": "code",
   "execution_count": 16,
   "id": "advance-vessel",
   "metadata": {},
   "outputs": [
    {
     "data": {
      "application/vnd.jupyter.widget-view+json": {
       "model_id": "1e70512f0d0b48d596cbc128bc4b9d8d",
       "version_major": 2,
       "version_minor": 0
      },
      "text/plain": [
       "Canvas(toolbar=Toolbar(toolitems=[('Home', 'Reset original view', 'home', 'home'), ('Back', 'Back to previous …"
      ]
     },
     "metadata": {},
     "output_type": "display_data"
    }
   ],
   "source": [
    "plot.heatmap(assync)"
   ]
  },
  {
   "cell_type": "code",
   "execution_count": 17,
   "id": "magnetic-wildlife",
   "metadata": {},
   "outputs": [
    {
     "data": {
      "application/vnd.jupyter.widget-view+json": {
       "model_id": "c34919e091bb4a21bf9ddb15583e22a2",
       "version_major": 2,
       "version_minor": 0
      },
      "text/plain": [
       "Canvas(toolbar=Toolbar(toolitems=[('Home', 'Reset original view', 'home', 'home'), ('Back', 'Back to previous …"
      ]
     },
     "metadata": {},
     "output_type": "display_data"
    }
   ],
   "source": [
    "plot.heatmap(sync, assync, x_min=[220, 220], y_min=[220, 220], c_min=[-5])"
   ]
  },
  {
   "cell_type": "code",
   "execution_count": 18,
   "id": "constant-motorcycle",
   "metadata": {},
   "outputs": [
    {
     "data": {
      "application/vnd.jupyter.widget-view+json": {
       "model_id": "7a6a126bc5ce45f2b01364ca90d294f4",
       "version_major": 2,
       "version_minor": 0
      },
      "text/plain": [
       "Canvas(toolbar=Toolbar(toolitems=[('Home', 'Reset original view', 'home', 'home'), ('Back', 'Back to previous …"
      ]
     },
     "metadata": {},
     "output_type": "display_data"
    }
   ],
   "source": [
    "plot.heatmap(GdmSCN_05M)\n"
   ]
  },
  {
   "cell_type": "markdown",
   "id": "limited-likelihood",
   "metadata": {},
   "source": [
    "### derivative example"
   ]
  },
  {
   "cell_type": "code",
   "execution_count": 19,
   "id": "addressed-nicaragua",
   "metadata": {},
   "outputs": [],
   "source": [
    "deriv = ana.derivative(GdmSCN_2M.t_df)\n",
    "data = GdmSCN_2M.t_df"
   ]
  },
  {
   "cell_type": "code",
   "execution_count": 20,
   "id": "finnish-exploration",
   "metadata": {},
   "outputs": [
    {
     "data": {
      "application/vnd.jupyter.widget-view+json": {
       "model_id": "9be0ad6e66364ca0b1541dcf03458e0c",
       "version_major": 2,
       "version_minor": 0
      },
      "text/plain": [
       "Canvas(toolbar=Toolbar(toolitems=[('Home', 'Reset original view', 'home', 'home'), ('Back', 'Back to previous …"
      ]
     },
     "metadata": {},
     "output_type": "display_data"
    }
   ],
   "source": [
    "plot.function([274], data, deriv, title= \" Absolut value and derivative\")"
   ]
  },
  {
   "cell_type": "code",
   "execution_count": 21,
   "id": "minute-court",
   "metadata": {},
   "outputs": [],
   "source": [
    "                                                                                                                                                    #"
   ]
  },
  {
   "cell_type": "code",
   "execution_count": 22,
   "id": "interesting-edgar",
   "metadata": {},
   "outputs": [
    {
     "name": "stdout",
     "output_type": "stream",
     "text": [
      "Wavelength    90.000000\n",
      "200            2.849753\n",
      "201            2.542790\n",
      "202            2.457902\n",
      "203            2.019614\n",
      "204            2.270501\n",
      "205            3.173112\n",
      "206            2.454104\n",
      "207            1.342179\n",
      "208            1.861131\n",
      "209            1.681901\n",
      "210            2.928545\n",
      "211            3.059609\n",
      "212            2.398827\n",
      "213            2.073448\n",
      "214            1.732772\n",
      "215            2.191088\n",
      "216            1.751661\n",
      "217            1.453565\n",
      "218            2.627458\n",
      "219            2.570884\n",
      "220            2.202083\n",
      "221            1.366994\n",
      "222            2.450186\n",
      "223            2.840135\n",
      "224            2.630694\n",
      "225            3.161901\n",
      "226            3.689438\n",
      "227            2.025011\n",
      "228            1.706574\n",
      "229            3.008825\n",
      "230            3.522675\n",
      "231            2.649687\n",
      "232            3.382818\n",
      "233            3.606653\n",
      "234            2.623721\n",
      "235            1.174324\n",
      "236            1.620939\n",
      "237            2.522197\n",
      "238            2.516258\n",
      "239            3.799127\n",
      "240            3.269796\n",
      "241            3.628269\n",
      "242            5.682487\n",
      "243            3.935414\n",
      "244            4.020677\n",
      "245           11.074325\n",
      "246            9.200157\n",
      "247            9.181208\n",
      "248            7.967972\n",
      "249            6.791989\n",
      "250           11.812851\n",
      "251           15.965329\n",
      "252           12.587799\n",
      "253            6.695803\n",
      "254            4.950667\n",
      "255            5.629923\n",
      "256            2.224355\n",
      "257            2.030800\n",
      "258            1.012639\n",
      "259            0.487393\n",
      "260            0.161079\n",
      "261            0.188294\n",
      "262            0.127988\n",
      "263            0.130322\n",
      "264            0.080742\n",
      "265            0.092114\n",
      "266            0.096432\n",
      "267            0.070675\n",
      "268            0.055914\n",
      "269            0.072565\n",
      "270            0.088875\n",
      "271            0.075470\n",
      "272            0.066471\n",
      "273            0.061960\n",
      "274            0.090143\n",
      "275            0.124567\n",
      "276            0.141208\n",
      "277            0.086947\n",
      "278            0.052577\n",
      "279            0.052682\n",
      "280            0.044255\n",
      "281            0.030027\n",
      "282            0.028844\n",
      "283            0.021890\n",
      "284            0.043850\n",
      "285            0.040145\n",
      "286            0.082187\n",
      "287            0.054234\n",
      "288            0.045899\n",
      "289            0.050852\n",
      "290            0.040848\n",
      "291            0.036312\n",
      "292            0.029189\n",
      "293            0.032765\n",
      "294            0.043272\n",
      "295            0.031027\n",
      "296            0.027884\n",
      "297            0.019553\n",
      "298            0.019334\n",
      "299            0.025910\n",
      "300            0.022265\n",
      "301            0.029676\n",
      "302            0.026275\n",
      "303            0.056612\n",
      "304            0.066508\n",
      "305            0.065172\n",
      "306            0.044081\n",
      "307            0.043286\n",
      "308            0.030846\n",
      "309            0.041662\n",
      "310            0.031138\n",
      "311            0.016726\n",
      "312            0.016240\n",
      "313            0.023827\n",
      "314            0.031016\n",
      "315            0.039803\n",
      "316            0.037824\n",
      "317            0.041398\n",
      "318            0.037115\n",
      "319            0.019390\n",
      "320            0.020446\n",
      "321            0.015429\n",
      "322            0.029405\n",
      "323            0.024485\n",
      "324            0.030927\n",
      "325            0.029335\n",
      "326            0.040034\n",
      "327            0.045753\n",
      "328            0.019213\n",
      "329            0.042303\n",
      "330            0.039431\n",
      "dtype: float64 Wavelength    99\n",
      "200           69\n",
      "201           58\n",
      "202           58\n",
      "203           65\n",
      "204           99\n",
      "205           99\n",
      "206           99\n",
      "207           99\n",
      "208           55\n",
      "209           99\n",
      "210           99\n",
      "211           99\n",
      "212           61\n",
      "213           55\n",
      "214           54\n",
      "215           99\n",
      "216           99\n",
      "217           55\n",
      "218           86\n",
      "219           56\n",
      "220           58\n",
      "221           61\n",
      "222           52\n",
      "223           52\n",
      "224           52\n",
      "225           99\n",
      "226           55\n",
      "227           55\n",
      "228           55\n",
      "229           65\n",
      "230           99\n",
      "231           52\n",
      "232           53\n",
      "233           52\n",
      "234           62\n",
      "235           86\n",
      "236           86\n",
      "237           56\n",
      "238           60\n",
      "239           60\n",
      "240           60\n",
      "241           55\n",
      "242           55\n",
      "243           55\n",
      "244           40\n",
      "245           58\n",
      "246           65\n",
      "247           64\n",
      "248           64\n",
      "249           63\n",
      "250           99\n",
      "251           99\n",
      "252           99\n",
      "253           99\n",
      "254           52\n",
      "255           99\n",
      "256           51\n",
      "257           88\n",
      "258           87\n",
      "259           52\n",
      "260           52\n",
      "261           82\n",
      "262           83\n",
      "263           65\n",
      "264           52\n",
      "265           16\n",
      "266           61\n",
      "267           16\n",
      "268           16\n",
      "269           15\n",
      "270           65\n",
      "271           52\n",
      "272           16\n",
      "273           16\n",
      "274           99\n",
      "275           99\n",
      "276           99\n",
      "277           99\n",
      "278           16\n",
      "279           15\n",
      "280           14\n",
      "281           13\n",
      "282           51\n",
      "283           86\n",
      "284           61\n",
      "285           55\n",
      "286           55\n",
      "287           55\n",
      "288           55\n",
      "289           65\n",
      "290           66\n",
      "291           65\n",
      "292           65\n",
      "293            0\n",
      "294            0\n",
      "295            0\n",
      "296           31\n",
      "297           32\n",
      "298           45\n",
      "299           46\n",
      "300           45\n",
      "301           65\n",
      "302           64\n",
      "303           99\n",
      "304           99\n",
      "305           99\n",
      "306           99\n",
      "307           69\n",
      "308           69\n",
      "309           52\n",
      "310           52\n",
      "311           62\n",
      "312            0\n",
      "313           99\n",
      "314           58\n",
      "315           52\n",
      "316           52\n",
      "317           52\n",
      "318           51\n",
      "319           64\n",
      "320           65\n",
      "321           58\n",
      "322           58\n",
      "323           58\n",
      "324           69\n",
      "325           99\n",
      "326           99\n",
      "327           99\n",
      "328           65\n",
      "329           51\n",
      "330           51\n",
      "dtype: int64\n"
     ]
    }
   ],
   "source": [
    "\n",
    "print(deriv.max(axis=1), deriv.idxmax(axis=1))\n"
   ]
  },
  {
   "cell_type": "markdown",
   "id": "bottom-story",
   "metadata": {},
   "source": [
    "## Sigmoid Fits"
   ]
  },
  {
   "cell_type": "code",
   "execution_count": 43,
   "id": "extraordinary-brown",
   "metadata": {},
   "outputs": [
    {
     "name": "stdout",
     "output_type": "stream",
     "text": [
      "[ 0.18677156 61.81965343] [0.0197075  0.53616734]\n"
     ]
    },
    {
     "data": {
      "application/vnd.jupyter.widget-view+json": {
       "model_id": "15c036be82dd412eb90e916d708a27ce",
       "version_major": 2,
       "version_minor": 0
      },
      "text/plain": [
       "Canvas(toolbar=Toolbar(toolitems=[('Home', 'Reset original view', 'home', 'home'), ('Back', 'Back to previous …"
      ]
     },
     "metadata": {},
     "output_type": "display_data"
    }
   ],
   "source": [
    "test = ana.sigmoid_fit(ana.normalize(Control_0M.t_df, axis=1),  a_range=[0, 1], b_range=[20, 90])\n",
    "\n",
    "x = np.arange(20,120)\n",
    "data = pd.DataFrame([ana.sigmoid(x, a=0.5, b=61), ana.sigmoid(x, a=0.8, b=61), ana.sigmoid(x, a=0.2, b=61) ], index=[\"a=0.5\", \"a=0.8\", \"a=0.2\"] )\n",
    "plot.mult_func([247,\"fit\", \"a=0.5\", \"a=0.8\", \"a=0.2\"], [test, data], marker=[\"x\",\"\", \"\", \"\", \"\", \"\", \"\"], linestyle=[\"\", \"-\", \":\", \":\", \"_\"], subtitle=[\"a\", \"b\", \"c\", \"d\", \"a=0.5\", \"a=0.8\", \"a=0.2\"])"
   ]
  },
  {
   "cell_type": "code",
   "execution_count": null,
   "id": "handed-christianity",
   "metadata": {},
   "outputs": [],
   "source": [
    "test1 = ana.sigmoid_fit(ana.normalize(Control_0M.t_df, axis=1),  a_range=[0, 1], b_range=[20, 90])\n",
    "test2 = ana.sigmoid_fit(ana.normalize(GdmCl_05M.t_df, axis = 1), a_range = [0,1], b_range = [20,90])"
   ]
  },
  {
   "cell_type": "code",
   "execution_count": 24,
   "id": "comprehensive-gibraltar",
   "metadata": {},
   "outputs": [],
   "source": [
    "#print(deriv)"
   ]
  },
  {
   "cell_type": "markdown",
   "id": "instrumental-installation",
   "metadata": {},
   "source": [
    "#### example for integral"
   ]
  },
  {
   "cell_type": "code",
   "execution_count": 25,
   "id": "ordered-journalism",
   "metadata": {},
   "outputs": [
    {
     "name": "stderr",
     "output_type": "stream",
     "text": [
      "<ipython-input-25-2878dc17bc5a>:5: IntegrationWarning: The maximum number of subdivisions (50) has been achieved.\n",
      "  If increasing the limit yields no improvement it is advised to analyze \n",
      "  the integrand in order to determine the difficulties.  If the position of a \n",
      "  local difficulty can be determined (singularity, discontinuity) one will \n",
      "  probably gain from splitting up the interval and calling the integrator \n",
      "  on the subranges.  Perhaps a special-purpose integrator should be used.\n",
      "  value = integrate.quad(f, 30, 75)\n"
     ]
    }
   ],
   "source": [
    "\n",
    "integral = pd.DataFrame(['integral','error'], columns=['Wavelength'])\n",
    "                        \n",
    "for i in range(len(deriv.index)):\n",
    "    f = ana.interpolate(deriv, i)\n",
    "    value = integrate.quad(f, 30, 75)\n",
    "    integral[i+200] = value\n",
    "integral.set_index('Wavelength')\n",
    "integral = integral.T\n",
    "\n"
   ]
  },
  {
   "cell_type": "code",
   "execution_count": 26,
   "id": "loaded-vertex",
   "metadata": {},
   "outputs": [
    {
     "name": "stdout",
     "output_type": "stream",
     "text": [
      "                      0         1\n",
      "Wavelength     integral     error\n",
      "200         2570.454545       0.0\n",
      "201            8.793748       0.0\n",
      "202            4.060703       0.0\n",
      "203            5.107813       0.0\n",
      "204             6.50602       0.0\n",
      "205           10.760795       0.0\n",
      "206            6.385566       0.0\n",
      "207            6.845118       0.0\n",
      "208            3.290289       0.0\n",
      "209           -0.385796       0.0\n",
      "210           -1.347795       0.0\n",
      "211           -0.763706       0.0\n",
      "212            0.413888  0.000001\n",
      "213            4.380085  0.000001\n",
      "214            2.047519       0.0\n",
      "215            3.451855       0.0\n",
      "216           -1.570447       0.0\n",
      "217            -1.35733       0.0\n",
      "218           -7.178926       0.0\n",
      "219           -2.399596       0.0\n",
      "220           -0.042861       0.0\n",
      "221            4.130761       0.0\n",
      "222            6.842307       0.0\n",
      "223             4.83898       0.0\n",
      "224            6.039899       0.0\n",
      "225            0.673239       0.0\n",
      "226           -1.335985       0.0\n",
      "227            -5.54442       0.0\n",
      "228           -1.180562       0.0\n",
      "229           -1.037742       0.0\n",
      "230           -1.448219       0.0\n",
      "231           -2.510901       0.0\n",
      "232           -0.189652       0.0\n",
      "233           -0.660136       0.0\n",
      "234            1.612327  0.000001\n",
      "235           -0.848165  0.000001\n",
      "236            -1.33391       0.0\n",
      "237           -2.038259  0.000001\n",
      "238           -3.151504  0.000001\n",
      "239           -1.157611  0.000001\n",
      "240           -3.238591       0.0\n",
      "241           -0.993069       0.0\n",
      "242           -1.492956  0.000001\n",
      "243             4.55771  0.000001\n",
      "244            3.839324  0.000001\n",
      "245           -0.647613  0.000001\n",
      "246          -17.400317  0.000003\n",
      "247           -21.71177  0.000002\n",
      "248          -16.756269  0.000001\n",
      "249           -5.535737  0.000001\n",
      "250           -1.646199  0.000002\n",
      "251           -13.93423  0.000002\n",
      "252           -7.109768  0.000002\n",
      "253          -10.318136  0.000002\n",
      "254          -13.687484  0.000001\n",
      "255           -4.747064       0.0\n",
      "256           -8.323705       0.0\n",
      "257           -0.961841  0.000001\n",
      "258           -1.016034       0.0\n",
      "259           -0.320844       0.0\n",
      "260            0.490567       0.0\n",
      "261            -0.06924       0.0\n",
      "262           -0.692593       0.0\n",
      "263           -0.494425       0.0\n",
      "264           -0.301239       0.0\n",
      "265            -0.42266       0.0\n",
      "266           -0.620693       0.0\n",
      "267           -0.664538       0.0\n",
      "268           -0.654486       0.0\n",
      "269            -0.60112       0.0\n",
      "270           -0.639565       0.0\n",
      "271           -0.605056       0.0\n",
      "272           -0.680522       0.0\n",
      "273           -0.693184       0.0\n",
      "274           -0.621472       0.0\n",
      "275           -0.586799       0.0\n",
      "276           -0.557616       0.0\n",
      "277           -0.496121       0.0\n",
      "278           -0.499907       0.0\n",
      "279           -0.404264       0.0\n",
      "280            -0.46491       0.0\n",
      "281           -0.541852       0.0\n",
      "282           -0.557012       0.0\n",
      "283           -0.543104       0.0\n",
      "284           -0.495357       0.0\n",
      "285           -0.541123       0.0\n",
      "286           -0.506995       0.0\n",
      "287           -0.390536       0.0\n",
      "288           -0.291058       0.0\n",
      "289           -0.182397       0.0\n",
      "290            -0.08465       0.0\n",
      "291           -0.003105       0.0\n",
      "292            0.058325       0.0\n",
      "293             0.11413       0.0\n",
      "294            0.155468       0.0\n",
      "295            0.183726       0.0\n",
      "296             0.15386       0.0\n",
      "297            0.106053       0.0\n",
      "298            0.094576       0.0\n",
      "299            0.058675       0.0\n",
      "300            0.016081       0.0\n",
      "301            0.021215       0.0\n",
      "302            0.029167       0.0\n",
      "303            0.008575       0.0\n",
      "304            0.004601       0.0\n",
      "305            0.019787       0.0\n",
      "306             0.06889       0.0\n",
      "307            0.202083       0.0\n",
      "308            0.170699       0.0\n",
      "309            0.081989       0.0\n",
      "310           -0.018158       0.0\n",
      "311           -0.079467       0.0\n",
      "312           -0.077434       0.0\n",
      "313           -0.017268       0.0\n",
      "314            0.040958       0.0\n",
      "315            0.084539       0.0\n",
      "316            0.068088       0.0\n",
      "317            0.018441       0.0\n",
      "318           -0.023769       0.0\n",
      "319           -0.026498       0.0\n",
      "320           -0.035721       0.0\n",
      "321           -0.045282       0.0\n",
      "322            0.001005       0.0\n",
      "323            0.043908       0.0\n",
      "324            0.057127       0.0\n",
      "325            0.047132       0.0\n",
      "326           -0.009629       0.0\n",
      "327            0.002671       0.0\n",
      "328            0.083868       0.0\n",
      "329            0.053576       0.0\n",
      "330            0.013434       0.0\n",
      "331           -0.009887       0.0\n"
     ]
    }
   ],
   "source": [
    "print(integral)\n"
   ]
  },
  {
   "cell_type": "markdown",
   "id": "integrated-hierarchy",
   "metadata": {},
   "source": [
    "$$\n",
    "\\color{red}{\\textbf{Ende. Vielleicht etwas $\\LaTeX$ lernen?}}\n",
    "$$"
   ]
  },
  {
   "cell_type": "code",
   "execution_count": 27,
   "id": "right-wednesday",
   "metadata": {},
   "outputs": [
    {
     "ename": "KeyError",
     "evalue": "247",
     "output_type": "error",
     "traceback": [
      "\u001b[1;31m---------------------------------------------------------------------------\u001b[0m",
      "\u001b[1;31mKeyError\u001b[0m                                  Traceback (most recent call last)",
      "\u001b[1;32m~\\anaconda3\\envs\\TestEnv\\lib\\site-packages\\pandas\\core\\indexes\\base.py\u001b[0m in \u001b[0;36mget_loc\u001b[1;34m(self, key, method, tolerance)\u001b[0m\n\u001b[0;32m   3079\u001b[0m             \u001b[1;32mtry\u001b[0m\u001b[1;33m:\u001b[0m\u001b[1;33m\u001b[0m\u001b[1;33m\u001b[0m\u001b[0m\n\u001b[1;32m-> 3080\u001b[1;33m                 \u001b[1;32mreturn\u001b[0m \u001b[0mself\u001b[0m\u001b[1;33m.\u001b[0m\u001b[0m_engine\u001b[0m\u001b[1;33m.\u001b[0m\u001b[0mget_loc\u001b[0m\u001b[1;33m(\u001b[0m\u001b[0mcasted_key\u001b[0m\u001b[1;33m)\u001b[0m\u001b[1;33m\u001b[0m\u001b[1;33m\u001b[0m\u001b[0m\n\u001b[0m\u001b[0;32m   3081\u001b[0m             \u001b[1;32mexcept\u001b[0m \u001b[0mKeyError\u001b[0m \u001b[1;32mas\u001b[0m \u001b[0merr\u001b[0m\u001b[1;33m:\u001b[0m\u001b[1;33m\u001b[0m\u001b[1;33m\u001b[0m\u001b[0m\n",
      "\u001b[1;32mpandas\\_libs\\index.pyx\u001b[0m in \u001b[0;36mpandas._libs.index.IndexEngine.get_loc\u001b[1;34m()\u001b[0m\n",
      "\u001b[1;32mpandas\\_libs\\index.pyx\u001b[0m in \u001b[0;36mpandas._libs.index.IndexEngine.get_loc\u001b[1;34m()\u001b[0m\n",
      "\u001b[1;32mpandas\\_libs\\hashtable_class_helper.pxi\u001b[0m in \u001b[0;36mpandas._libs.hashtable.PyObjectHashTable.get_item\u001b[1;34m()\u001b[0m\n",
      "\u001b[1;32mpandas\\_libs\\hashtable_class_helper.pxi\u001b[0m in \u001b[0;36mpandas._libs.hashtable.PyObjectHashTable.get_item\u001b[1;34m()\u001b[0m\n",
      "\u001b[1;31mKeyError\u001b[0m: 247",
      "\nThe above exception was the direct cause of the following exception:\n",
      "\u001b[1;31mKeyError\u001b[0m                                  Traceback (most recent call last)",
      "\u001b[1;32m<ipython-input-27-e2df8cfc4e4e>\u001b[0m in \u001b[0;36m<module>\u001b[1;34m\u001b[0m\n\u001b[0;32m      1\u001b[0m \u001b[1;31m#data = Control_0M.t_df\u001b[0m\u001b[1;33m\u001b[0m\u001b[1;33m\u001b[0m\u001b[1;33m\u001b[0m\u001b[0m\n\u001b[0;32m      2\u001b[0m \u001b[0mprep\u001b[0m \u001b[1;33m=\u001b[0m \u001b[0mana\u001b[0m\u001b[1;33m.\u001b[0m\u001b[0mnormalize\u001b[0m\u001b[1;33m(\u001b[0m\u001b[0mdata\u001b[0m\u001b[1;33m)\u001b[0m\u001b[1;33m\u001b[0m\u001b[1;33m\u001b[0m\u001b[0m\n\u001b[1;32m----> 3\u001b[1;33m \u001b[0mfit\u001b[0m \u001b[1;33m=\u001b[0m \u001b[0mana\u001b[0m\u001b[1;33m.\u001b[0m\u001b[0msigmoid_fit\u001b[0m\u001b[1;33m(\u001b[0m\u001b[0mprep\u001b[0m\u001b[1;33m)\u001b[0m\u001b[1;33m\u001b[0m\u001b[1;33m\u001b[0m\u001b[0m\n\u001b[0m",
      "\u001b[1;32mF:\\GitHub\\2Dcorrelation\\analise.py\u001b[0m in \u001b[0;36msigmoid_fit\u001b[1;34m(df, wave, a_range, b_range)\u001b[0m\n\u001b[0;32m    391\u001b[0m     \u001b[1;31m# get x and y points\u001b[0m\u001b[1;33m\u001b[0m\u001b[1;33m\u001b[0m\u001b[1;33m\u001b[0m\u001b[0m\n\u001b[0;32m    392\u001b[0m     \u001b[0mx_data\u001b[0m \u001b[1;33m=\u001b[0m \u001b[0mlist\u001b[0m\u001b[1;33m(\u001b[0m\u001b[0mdf\u001b[0m\u001b[1;33m.\u001b[0m\u001b[0mcolumns\u001b[0m\u001b[1;33m)\u001b[0m\u001b[1;33m\u001b[0m\u001b[1;33m\u001b[0m\u001b[0m\n\u001b[1;32m--> 393\u001b[1;33m     \u001b[0my_data\u001b[0m \u001b[1;33m=\u001b[0m \u001b[0mdf\u001b[0m\u001b[1;33m.\u001b[0m\u001b[0mloc\u001b[0m\u001b[1;33m[\u001b[0m\u001b[0mwave\u001b[0m\u001b[1;33m,\u001b[0m \u001b[1;33m:\u001b[0m\u001b[1;33m]\u001b[0m  \u001b[1;31m# get y points\u001b[0m\u001b[1;33m\u001b[0m\u001b[1;33m\u001b[0m\u001b[0m\n\u001b[0m\u001b[0;32m    394\u001b[0m     \u001b[0my_data\u001b[0m\u001b[1;33m.\u001b[0m\u001b[0mindex\u001b[0m \u001b[1;33m=\u001b[0m \u001b[0my_data\u001b[0m\u001b[1;33m.\u001b[0m\u001b[0mindex\u001b[0m\u001b[1;33m.\u001b[0m\u001b[0mastype\u001b[0m\u001b[1;33m(\u001b[0m\u001b[0mfloat\u001b[0m\u001b[1;33m)\u001b[0m\u001b[1;33m\u001b[0m\u001b[1;33m\u001b[0m\u001b[0m\n\u001b[0;32m    395\u001b[0m \u001b[1;33m\u001b[0m\u001b[0m\n",
      "\u001b[1;32m~\\anaconda3\\envs\\TestEnv\\lib\\site-packages\\pandas\\core\\indexing.py\u001b[0m in \u001b[0;36m__getitem__\u001b[1;34m(self, key)\u001b[0m\n\u001b[0;32m    887\u001b[0m                     \u001b[1;31m# AttributeError for IntervalTree get_value\u001b[0m\u001b[1;33m\u001b[0m\u001b[1;33m\u001b[0m\u001b[1;33m\u001b[0m\u001b[0m\n\u001b[0;32m    888\u001b[0m                     \u001b[1;32mreturn\u001b[0m \u001b[0mself\u001b[0m\u001b[1;33m.\u001b[0m\u001b[0mobj\u001b[0m\u001b[1;33m.\u001b[0m\u001b[0m_get_value\u001b[0m\u001b[1;33m(\u001b[0m\u001b[1;33m*\u001b[0m\u001b[0mkey\u001b[0m\u001b[1;33m,\u001b[0m \u001b[0mtakeable\u001b[0m\u001b[1;33m=\u001b[0m\u001b[0mself\u001b[0m\u001b[1;33m.\u001b[0m\u001b[0m_takeable\u001b[0m\u001b[1;33m)\u001b[0m\u001b[1;33m\u001b[0m\u001b[1;33m\u001b[0m\u001b[0m\n\u001b[1;32m--> 889\u001b[1;33m             \u001b[1;32mreturn\u001b[0m \u001b[0mself\u001b[0m\u001b[1;33m.\u001b[0m\u001b[0m_getitem_tuple\u001b[0m\u001b[1;33m(\u001b[0m\u001b[0mkey\u001b[0m\u001b[1;33m)\u001b[0m\u001b[1;33m\u001b[0m\u001b[1;33m\u001b[0m\u001b[0m\n\u001b[0m\u001b[0;32m    890\u001b[0m         \u001b[1;32melse\u001b[0m\u001b[1;33m:\u001b[0m\u001b[1;33m\u001b[0m\u001b[1;33m\u001b[0m\u001b[0m\n\u001b[0;32m    891\u001b[0m             \u001b[1;31m# we by definition only have the 0th axis\u001b[0m\u001b[1;33m\u001b[0m\u001b[1;33m\u001b[0m\u001b[1;33m\u001b[0m\u001b[0m\n",
      "\u001b[1;32m~\\anaconda3\\envs\\TestEnv\\lib\\site-packages\\pandas\\core\\indexing.py\u001b[0m in \u001b[0;36m_getitem_tuple\u001b[1;34m(self, tup)\u001b[0m\n\u001b[0;32m   1058\u001b[0m     \u001b[1;32mdef\u001b[0m \u001b[0m_getitem_tuple\u001b[0m\u001b[1;33m(\u001b[0m\u001b[0mself\u001b[0m\u001b[1;33m,\u001b[0m \u001b[0mtup\u001b[0m\u001b[1;33m:\u001b[0m \u001b[0mTuple\u001b[0m\u001b[1;33m)\u001b[0m\u001b[1;33m:\u001b[0m\u001b[1;33m\u001b[0m\u001b[1;33m\u001b[0m\u001b[0m\n\u001b[0;32m   1059\u001b[0m         \u001b[1;32mwith\u001b[0m \u001b[0msuppress\u001b[0m\u001b[1;33m(\u001b[0m\u001b[0mIndexingError\u001b[0m\u001b[1;33m)\u001b[0m\u001b[1;33m:\u001b[0m\u001b[1;33m\u001b[0m\u001b[1;33m\u001b[0m\u001b[0m\n\u001b[1;32m-> 1060\u001b[1;33m             \u001b[1;32mreturn\u001b[0m \u001b[0mself\u001b[0m\u001b[1;33m.\u001b[0m\u001b[0m_getitem_lowerdim\u001b[0m\u001b[1;33m(\u001b[0m\u001b[0mtup\u001b[0m\u001b[1;33m)\u001b[0m\u001b[1;33m\u001b[0m\u001b[1;33m\u001b[0m\u001b[0m\n\u001b[0m\u001b[0;32m   1061\u001b[0m \u001b[1;33m\u001b[0m\u001b[0m\n\u001b[0;32m   1062\u001b[0m         \u001b[1;31m# no multi-index, so validate all of the indexers\u001b[0m\u001b[1;33m\u001b[0m\u001b[1;33m\u001b[0m\u001b[1;33m\u001b[0m\u001b[0m\n",
      "\u001b[1;32m~\\anaconda3\\envs\\TestEnv\\lib\\site-packages\\pandas\\core\\indexing.py\u001b[0m in \u001b[0;36m_getitem_lowerdim\u001b[1;34m(self, tup)\u001b[0m\n\u001b[0;32m    805\u001b[0m                 \u001b[1;31m# We don't need to check for tuples here because those are\u001b[0m\u001b[1;33m\u001b[0m\u001b[1;33m\u001b[0m\u001b[1;33m\u001b[0m\u001b[0m\n\u001b[0;32m    806\u001b[0m                 \u001b[1;31m#  caught by the _is_nested_tuple_indexer check above.\u001b[0m\u001b[1;33m\u001b[0m\u001b[1;33m\u001b[0m\u001b[1;33m\u001b[0m\u001b[0m\n\u001b[1;32m--> 807\u001b[1;33m                 \u001b[0msection\u001b[0m \u001b[1;33m=\u001b[0m \u001b[0mself\u001b[0m\u001b[1;33m.\u001b[0m\u001b[0m_getitem_axis\u001b[0m\u001b[1;33m(\u001b[0m\u001b[0mkey\u001b[0m\u001b[1;33m,\u001b[0m \u001b[0maxis\u001b[0m\u001b[1;33m=\u001b[0m\u001b[0mi\u001b[0m\u001b[1;33m)\u001b[0m\u001b[1;33m\u001b[0m\u001b[1;33m\u001b[0m\u001b[0m\n\u001b[0m\u001b[0;32m    808\u001b[0m \u001b[1;33m\u001b[0m\u001b[0m\n\u001b[0;32m    809\u001b[0m                 \u001b[1;31m# We should never have a scalar section here, because\u001b[0m\u001b[1;33m\u001b[0m\u001b[1;33m\u001b[0m\u001b[1;33m\u001b[0m\u001b[0m\n",
      "\u001b[1;32m~\\anaconda3\\envs\\TestEnv\\lib\\site-packages\\pandas\\core\\indexing.py\u001b[0m in \u001b[0;36m_getitem_axis\u001b[1;34m(self, key, axis)\u001b[0m\n\u001b[0;32m   1122\u001b[0m         \u001b[1;31m# fall thru to straight lookup\u001b[0m\u001b[1;33m\u001b[0m\u001b[1;33m\u001b[0m\u001b[1;33m\u001b[0m\u001b[0m\n\u001b[0;32m   1123\u001b[0m         \u001b[0mself\u001b[0m\u001b[1;33m.\u001b[0m\u001b[0m_validate_key\u001b[0m\u001b[1;33m(\u001b[0m\u001b[0mkey\u001b[0m\u001b[1;33m,\u001b[0m \u001b[0maxis\u001b[0m\u001b[1;33m)\u001b[0m\u001b[1;33m\u001b[0m\u001b[1;33m\u001b[0m\u001b[0m\n\u001b[1;32m-> 1124\u001b[1;33m         \u001b[1;32mreturn\u001b[0m \u001b[0mself\u001b[0m\u001b[1;33m.\u001b[0m\u001b[0m_get_label\u001b[0m\u001b[1;33m(\u001b[0m\u001b[0mkey\u001b[0m\u001b[1;33m,\u001b[0m \u001b[0maxis\u001b[0m\u001b[1;33m=\u001b[0m\u001b[0maxis\u001b[0m\u001b[1;33m)\u001b[0m\u001b[1;33m\u001b[0m\u001b[1;33m\u001b[0m\u001b[0m\n\u001b[0m\u001b[0;32m   1125\u001b[0m \u001b[1;33m\u001b[0m\u001b[0m\n\u001b[0;32m   1126\u001b[0m     \u001b[1;32mdef\u001b[0m \u001b[0m_get_slice_axis\u001b[0m\u001b[1;33m(\u001b[0m\u001b[0mself\u001b[0m\u001b[1;33m,\u001b[0m \u001b[0mslice_obj\u001b[0m\u001b[1;33m:\u001b[0m \u001b[0mslice\u001b[0m\u001b[1;33m,\u001b[0m \u001b[0maxis\u001b[0m\u001b[1;33m:\u001b[0m \u001b[0mint\u001b[0m\u001b[1;33m)\u001b[0m\u001b[1;33m:\u001b[0m\u001b[1;33m\u001b[0m\u001b[1;33m\u001b[0m\u001b[0m\n",
      "\u001b[1;32m~\\anaconda3\\envs\\TestEnv\\lib\\site-packages\\pandas\\core\\indexing.py\u001b[0m in \u001b[0;36m_get_label\u001b[1;34m(self, label, axis)\u001b[0m\n\u001b[0;32m   1071\u001b[0m     \u001b[1;32mdef\u001b[0m \u001b[0m_get_label\u001b[0m\u001b[1;33m(\u001b[0m\u001b[0mself\u001b[0m\u001b[1;33m,\u001b[0m \u001b[0mlabel\u001b[0m\u001b[1;33m,\u001b[0m \u001b[0maxis\u001b[0m\u001b[1;33m:\u001b[0m \u001b[0mint\u001b[0m\u001b[1;33m)\u001b[0m\u001b[1;33m:\u001b[0m\u001b[1;33m\u001b[0m\u001b[1;33m\u001b[0m\u001b[0m\n\u001b[0;32m   1072\u001b[0m         \u001b[1;31m# GH#5667 this will fail if the label is not present in the axis.\u001b[0m\u001b[1;33m\u001b[0m\u001b[1;33m\u001b[0m\u001b[1;33m\u001b[0m\u001b[0m\n\u001b[1;32m-> 1073\u001b[1;33m         \u001b[1;32mreturn\u001b[0m \u001b[0mself\u001b[0m\u001b[1;33m.\u001b[0m\u001b[0mobj\u001b[0m\u001b[1;33m.\u001b[0m\u001b[0mxs\u001b[0m\u001b[1;33m(\u001b[0m\u001b[0mlabel\u001b[0m\u001b[1;33m,\u001b[0m \u001b[0maxis\u001b[0m\u001b[1;33m=\u001b[0m\u001b[0maxis\u001b[0m\u001b[1;33m)\u001b[0m\u001b[1;33m\u001b[0m\u001b[1;33m\u001b[0m\u001b[0m\n\u001b[0m\u001b[0;32m   1074\u001b[0m \u001b[1;33m\u001b[0m\u001b[0m\n\u001b[0;32m   1075\u001b[0m     \u001b[1;32mdef\u001b[0m \u001b[0m_handle_lowerdim_multi_index_axis0\u001b[0m\u001b[1;33m(\u001b[0m\u001b[0mself\u001b[0m\u001b[1;33m,\u001b[0m \u001b[0mtup\u001b[0m\u001b[1;33m:\u001b[0m \u001b[0mTuple\u001b[0m\u001b[1;33m)\u001b[0m\u001b[1;33m:\u001b[0m\u001b[1;33m\u001b[0m\u001b[1;33m\u001b[0m\u001b[0m\n",
      "\u001b[1;32m~\\anaconda3\\envs\\TestEnv\\lib\\site-packages\\pandas\\core\\generic.py\u001b[0m in \u001b[0;36mxs\u001b[1;34m(self, key, axis, level, drop_level)\u001b[0m\n\u001b[0;32m   3736\u001b[0m                 \u001b[1;32mraise\u001b[0m \u001b[0mTypeError\u001b[0m\u001b[1;33m(\u001b[0m\u001b[1;34mf\"Expected label or tuple of labels, got {key}\"\u001b[0m\u001b[1;33m)\u001b[0m \u001b[1;32mfrom\u001b[0m \u001b[0me\u001b[0m\u001b[1;33m\u001b[0m\u001b[1;33m\u001b[0m\u001b[0m\n\u001b[0;32m   3737\u001b[0m         \u001b[1;32melse\u001b[0m\u001b[1;33m:\u001b[0m\u001b[1;33m\u001b[0m\u001b[1;33m\u001b[0m\u001b[0m\n\u001b[1;32m-> 3738\u001b[1;33m             \u001b[0mloc\u001b[0m \u001b[1;33m=\u001b[0m \u001b[0mindex\u001b[0m\u001b[1;33m.\u001b[0m\u001b[0mget_loc\u001b[0m\u001b[1;33m(\u001b[0m\u001b[0mkey\u001b[0m\u001b[1;33m)\u001b[0m\u001b[1;33m\u001b[0m\u001b[1;33m\u001b[0m\u001b[0m\n\u001b[0m\u001b[0;32m   3739\u001b[0m \u001b[1;33m\u001b[0m\u001b[0m\n\u001b[0;32m   3740\u001b[0m             \u001b[1;32mif\u001b[0m \u001b[0misinstance\u001b[0m\u001b[1;33m(\u001b[0m\u001b[0mloc\u001b[0m\u001b[1;33m,\u001b[0m \u001b[0mnp\u001b[0m\u001b[1;33m.\u001b[0m\u001b[0mndarray\u001b[0m\u001b[1;33m)\u001b[0m\u001b[1;33m:\u001b[0m\u001b[1;33m\u001b[0m\u001b[1;33m\u001b[0m\u001b[0m\n",
      "\u001b[1;32m~\\anaconda3\\envs\\TestEnv\\lib\\site-packages\\pandas\\core\\indexes\\base.py\u001b[0m in \u001b[0;36mget_loc\u001b[1;34m(self, key, method, tolerance)\u001b[0m\n\u001b[0;32m   3080\u001b[0m                 \u001b[1;32mreturn\u001b[0m \u001b[0mself\u001b[0m\u001b[1;33m.\u001b[0m\u001b[0m_engine\u001b[0m\u001b[1;33m.\u001b[0m\u001b[0mget_loc\u001b[0m\u001b[1;33m(\u001b[0m\u001b[0mcasted_key\u001b[0m\u001b[1;33m)\u001b[0m\u001b[1;33m\u001b[0m\u001b[1;33m\u001b[0m\u001b[0m\n\u001b[0;32m   3081\u001b[0m             \u001b[1;32mexcept\u001b[0m \u001b[0mKeyError\u001b[0m \u001b[1;32mas\u001b[0m \u001b[0merr\u001b[0m\u001b[1;33m:\u001b[0m\u001b[1;33m\u001b[0m\u001b[1;33m\u001b[0m\u001b[0m\n\u001b[1;32m-> 3082\u001b[1;33m                 \u001b[1;32mraise\u001b[0m \u001b[0mKeyError\u001b[0m\u001b[1;33m(\u001b[0m\u001b[0mkey\u001b[0m\u001b[1;33m)\u001b[0m \u001b[1;32mfrom\u001b[0m \u001b[0merr\u001b[0m\u001b[1;33m\u001b[0m\u001b[1;33m\u001b[0m\u001b[0m\n\u001b[0m\u001b[0;32m   3083\u001b[0m \u001b[1;33m\u001b[0m\u001b[0m\n\u001b[0;32m   3084\u001b[0m         \u001b[1;32mif\u001b[0m \u001b[0mtolerance\u001b[0m \u001b[1;32mis\u001b[0m \u001b[1;32mnot\u001b[0m \u001b[1;32mNone\u001b[0m\u001b[1;33m:\u001b[0m\u001b[1;33m\u001b[0m\u001b[1;33m\u001b[0m\u001b[0m\n",
      "\u001b[1;31mKeyError\u001b[0m: 247"
     ]
    }
   ],
   "source": [
    "#data = Control_0M.t_df\n",
    "prep = ana.normalize(data)\n",
    "fit = ana.sigmoid_fit(prep)"
   ]
  },
  {
   "cell_type": "code",
   "execution_count": null,
   "id": "technical-referral",
   "metadata": {},
   "outputs": [],
   "source": [
    "plot.function([\"fit\", 247], fit)"
   ]
  },
  {
   "cell_type": "code",
   "execution_count": null,
   "id": "available-colleague",
   "metadata": {},
   "outputs": [],
   "source": []
  },
  {
   "cell_type": "code",
   "execution_count": null,
   "id": "varying-diana",
   "metadata": {},
   "outputs": [],
   "source": []
  },
  {
   "cell_type": "code",
   "execution_count": null,
   "id": "changed-bulgarian",
   "metadata": {},
   "outputs": [],
   "source": []
  }
 ],
 "metadata": {
  "kernelspec": {
   "display_name": "Python 3",
   "language": "python",
   "name": "python3"
  },
  "language_info": {
   "codemirror_mode": {
    "name": "ipython",
    "version": 3
   },
   "file_extension": ".py",
   "mimetype": "text/x-python",
   "name": "python",
   "nbconvert_exporter": "python",
   "pygments_lexer": "ipython3",
   "version": "3.8.5"
  },
  "toc-autonumbering": true,
  "toc-showcode": false,
  "toc-showmarkdowntxt": false,
  "toc-showtags": false
 },
 "nbformat": 4,
 "nbformat_minor": 5
}<|MERGE_RESOLUTION|>--- conflicted
+++ resolved
@@ -2,11 +2,7 @@
  "cells": [
   {
    "cell_type": "markdown",
-<<<<<<< HEAD
-   "id": "respiratory-feelings",
-=======
    "id": "analyzed-sustainability",
->>>>>>> 7c425e4b
    "metadata": {},
    "source": [
     "![ChessUrl](https://young.scot/media/1513/working_information_digtialcareermythbustersgif_001.jpg \"cat\")\n"
@@ -14,11 +10,7 @@
   },
   {
    "cell_type": "markdown",
-<<<<<<< HEAD
-   "id": "cheap-rates",
-=======
    "id": "bridal-service",
->>>>>>> 7c425e4b
    "metadata": {},
    "source": [
     "# Data Analysis"
@@ -26,11 +18,7 @@
   },
   {
    "cell_type": "markdown",
-<<<<<<< HEAD
-   "id": "better-default",
-=======
    "id": "periodic-kernel",
->>>>>>> 7c425e4b
    "metadata": {},
    "source": [
     "## Imports"
@@ -39,11 +27,7 @@
   {
    "cell_type": "code",
    "execution_count": 1,
-<<<<<<< HEAD
-   "id": "bizarre-observation",
-=======
    "id": "needed-wisdom",
->>>>>>> 7c425e4b
    "metadata": {},
    "outputs": [],
    "source": [
@@ -65,11 +49,7 @@
   {
    "cell_type": "code",
    "execution_count": 2,
-<<<<<<< HEAD
-   "id": "analyzed-drawing",
-=======
    "id": "fatal-census",
->>>>>>> 7c425e4b
    "metadata": {},
    "outputs": [],
    "source": [
@@ -81,7 +61,7 @@
   {
    "cell_type": "code",
    "execution_count": 3,
-   "id": "subjective-agenda",
+   "id": "fitted-anchor",
    "metadata": {},
    "outputs": [],
    "source": [
@@ -91,23 +71,8 @@
    ]
   },
   {
-   "cell_type": "code",
-   "execution_count": 4,
-   "id": "advisory-keyboard",
-   "metadata": {},
-   "outputs": [],
-   "source": [
-    "# change plot size\n",
-    "plt.rcParams[\"figure.figsize\"] = (9,5)"
-   ]
-  },
-  {
-   "cell_type": "markdown",
-<<<<<<< HEAD
-   "id": "completed-premises",
-=======
+   "cell_type": "markdown",
    "id": "legendary-cooperation",
->>>>>>> 7c425e4b
    "metadata": {},
    "source": [
     "## Importing the data"
@@ -115,11 +80,7 @@
   },
   {
    "cell_type": "markdown",
-<<<<<<< HEAD
-   "id": "biblical-nickel",
-=======
    "id": "trained-calendar",
->>>>>>> 7c425e4b
    "metadata": {},
    "source": [
     " The path of data to to copy from:\n",
@@ -129,10 +90,6 @@
   },
   {
    "cell_type": "code",
-<<<<<<< HEAD
-   "execution_count": 5,
-   "id": "computational-short",
-=======
    "execution_count": null,
    "id": "competitive-conclusion",
    "metadata": {},
@@ -143,7 +100,6 @@
    "cell_type": "code",
    "execution_count": 3,
    "id": "agreed-speaking",
->>>>>>> 7c425e4b
    "metadata": {},
    "outputs": [
     {
@@ -163,13 +119,8 @@
   },
   {
    "cell_type": "code",
-<<<<<<< HEAD
-   "execution_count": 6,
-   "id": "critical-stationery",
-=======
    "execution_count": 18,
    "id": "dying-olympus",
->>>>>>> 7c425e4b
    "metadata": {},
    "outputs": [],
    "source": [
@@ -188,11 +139,7 @@
   },
   {
    "cell_type": "markdown",
-<<<<<<< HEAD
-   "id": "alleged-vocabulary",
-=======
    "id": "manufactured-session",
->>>>>>> 7c425e4b
    "metadata": {
     "tags": []
    },
@@ -202,34 +149,32 @@
   },
   {
    "cell_type": "markdown",
-<<<<<<< HEAD
-   "id": "prerequisite-fiber",
-=======
    "id": "premium-climb",
->>>>>>> 7c425e4b
    "metadata": {},
    "source": [
     "### Max and min functions"
    ]
   },
   {
-   "cell_type": "markdown",
-   "id": "suspended-charleston",
-   "metadata": {},
+   "cell_type": "code",
+   "execution_count": 6,
+   "id": "provincial-employer",
+   "metadata": {},
+   "outputs": [],
    "source": [
     "#### Max 210 - 230"
    ]
   },
   {
    "cell_type": "code",
-   "execution_count": 7,
-   "id": "tribal-graham",
+   "execution_count": 10,
+   "id": "distant-nevada",
    "metadata": {},
    "outputs": [
     {
      "data": {
       "application/vnd.jupyter.widget-view+json": {
-       "model_id": "81249609bb3a48e7b27eded45f8022a1",
+       "model_id": "569fda96f7264b3eb0d711ca95a59406",
        "version_major": 2,
        "version_minor": 0
       },
@@ -243,7 +188,7 @@
     {
      "data": {
       "application/vnd.jupyter.widget-view+json": {
-       "model_id": "83e11cafebaf41a1824f5e285e8dce1d",
+       "model_id": "6a0795bb3cca4c278e8dfd5b868daed3",
        "version_major": 2,
        "version_minor": 0
       },
@@ -257,35 +202,31 @@
    ],
    "source": [
     "df = ana.max_wave(Control_0M.t_df, wave_min=210, wave_max=230)\n",
-<<<<<<< HEAD
-    "#df2 = ana.min_wave(Control_0M.t_df, wave_min=210, wave_max=230)\n",
-    "plot.function([\"Wavelength\", ], df, swap=True, y_label= \"Wavelength [nm]\",title=\"\")\n",
-    "plot.function([\"Value\"], df, swap=True, title=\"Max CD value 210 - 230 nm\")"
-=======
     "df2 = ana.min_wave(Control_0M.t_df, wave_min=210, wave_max=230)\n",
     "plot.function([\"Wavelength\", ], df, swap=True, y_label= \"Wavelength [nm]\", suptitle= \"Max Wavelength 210 - 230 nm\")\n",
     "plot.function([\"Value\"], df, swap=True, subtitle= \"Max CD value 210 - 230 nm\")"
->>>>>>> 7c425e4b
-   ]
-  },
-  {
-   "cell_type": "markdown",
-   "id": "qualified-group",
-   "metadata": {},
+   ]
+  },
+  {
+   "cell_type": "code",
+   "execution_count": 8,
+   "id": "internal-joyce",
+   "metadata": {},
+   "outputs": [],
    "source": [
     "#### Min 230 - 260"
    ]
   },
   {
    "cell_type": "code",
-   "execution_count": 8,
-   "id": "transparent-police",
+   "execution_count": 12,
+   "id": "sharp-greeting",
    "metadata": {},
    "outputs": [
     {
      "data": {
       "application/vnd.jupyter.widget-view+json": {
-       "model_id": "6f59f5f0b1f24d06bde2b3e1b387c93c",
+       "model_id": "6b445bb8d38c48e1ba4fa3ab3c60823e",
        "version_major": 2,
        "version_minor": 0
       },
@@ -299,7 +240,7 @@
     {
      "data": {
       "application/vnd.jupyter.widget-view+json": {
-       "model_id": "ed0dc9acd27945e797d2905733522014",
+       "model_id": "9b2028159d634996a8a6b6dc79a73f40",
        "version_major": 2,
        "version_minor": 0
       },
@@ -312,15 +253,15 @@
     }
    ],
    "source": [
-    "#df = ana.max_wave(Control_0M.t_df, wave_min=220, wave_max=260)\n",
-    "df2 = ana.min_wave(GdmSCN_05M.t_df, wave_min=220, wave_max=260)\n",
-    "plot.function([\"Wavelength\", ], df2, swap=True, y_label= \"Wavelength [nm]\", title= \"Min Wavelength 220 - 260 nm\")\n",
-    "plot.function([\"Value\"], df2, swap=True, title= \"Min CD value 220 - 260 nm\")"
-   ]
-  },
-  {
-   "cell_type": "markdown",
-   "id": "compact-accident",
+    "df = ana.max_wave(Control_0M.t_df, wave_min=220, wave_max=260)\n",
+    "df2 = ana.min_wave(Control_0M.t_df, wave_min=220, wave_max=260)\n",
+    "plot.function([\"Wavelength\", ], df2, swap=True, y_label= \"Wavelength [nm]\", suptitle= \"Min Wavelength 220 - 260 nm\")\n",
+    "plot.function([\"Value\"], df2, swap=True, suptitle= \"Min CD value 220 - 260 nm\")"
+   ]
+  },
+  {
+   "cell_type": "markdown",
+   "id": "federal-graphic",
    "metadata": {},
    "source": [
     "#### Max 260 - 300 nm"
@@ -328,14 +269,14 @@
   },
   {
    "cell_type": "code",
-   "execution_count": 9,
-   "id": "noted-center",
+   "execution_count": 13,
+   "id": "fundamental-housing",
    "metadata": {},
    "outputs": [
     {
      "data": {
       "application/vnd.jupyter.widget-view+json": {
-       "model_id": "71ac452e45f6464f8be8c4395dd096be",
+       "model_id": "b2c92f5ab06e4a26a42b7f320c1b5f01",
        "version_major": 2,
        "version_minor": 0
       },
@@ -349,7 +290,7 @@
     {
      "data": {
       "application/vnd.jupyter.widget-view+json": {
-       "model_id": "a56e00082d7e4775a0b3e781632509fa",
+       "model_id": "089e28153ec7422fa0312beb2ffde6ac",
        "version_major": 2,
        "version_minor": 0
       },
@@ -362,15 +303,15 @@
     }
    ],
    "source": [
-    "df = ana.max_wave(GdmSCN_2M.t_df, wave_min=260, wave_max=300)\n",
-    "#df2 = ana.min_wave(Control_0M.t_df, wave_min=260, wave_max=300)\n",
-    "plot.function([\"Wavelength\", ], df, swap=True, y_label= \"Wavelength [nm]\", title= \"Max Wavelength 260 - 300 nm\")\n",
-    "plot.function([\"Value\"], df, swap=True, title= \"Max CD value 260 - 300 nm\")"
-   ]
-  },
-  {
-   "cell_type": "markdown",
-   "id": "electronic-craps",
+    "df = ana.max_wave(Control_0M.t_df, wave_min=260, wave_max=300)\n",
+    "df2 = ana.min_wave(Control_0M.t_df, wave_min=260, wave_max=300)\n",
+    "plot.function([\"Wavelength\", ], df, swap=True, y_label= \"Wavelength [nm]\", suptitle= \"Max Wavelength 260 - 300 nm\")\n",
+    "plot.function([\"Value\"], df, swap=True, suptitle= \"Max CD value 260 - 300 nm\")"
+   ]
+  },
+  {
+   "cell_type": "markdown",
+   "id": "confused-review",
    "metadata": {},
    "source": [
     "### Ploting temperature[K]; X-achis = Temperatur; Y-achsis = CD"
@@ -378,33 +319,18 @@
   },
   {
    "cell_type": "code",
-   "execution_count": 10,
-   "id": "pointed-blink",
-   "metadata": {},
-   "outputs": [
-    {
-     "data": {
-      "application/vnd.jupyter.widget-view+json": {
-       "model_id": "8d263315f6334bb281f7e49f9b83bd9b",
-       "version_major": 2,
-       "version_minor": 0
-      },
-      "text/plain": [
-       "Canvas(toolbar=Toolbar(toolitems=[('Home', 'Reset original view', 'home', 'home'), ('Back', 'Back to previous …"
-      ]
-     },
-     "metadata": {},
-     "output_type": "display_data"
-    }
-   ],
+   "execution_count": null,
+   "id": "organic-cheese",
+   "metadata": {},
+   "outputs": [],
    "source": [
     "plot.function([212, 220, 247, 260, 275], Urea_2M.t_df, Control_0M.t_df)"
    ]
   },
   {
    "cell_type": "code",
-   "execution_count": 11,
-   "id": "mineral-compatibility",
+   "execution_count": null,
+   "id": "beautiful-entity",
    "metadata": {},
    "outputs": [],
    "source": [
@@ -413,32 +339,17 @@
   },
   {
    "cell_type": "code",
-   "execution_count": 12,
-   "id": "worst-finnish",
-   "metadata": {},
-   "outputs": [
-    {
-     "data": {
-      "application/vnd.jupyter.widget-view+json": {
-       "model_id": "a4b8981b510947cfb00016d02ef4e4a4",
-       "version_major": 2,
-       "version_minor": 0
-      },
-      "text/plain": [
-       "Canvas(toolbar=Toolbar(toolitems=[('Home', 'Reset original view', 'home', 'home'), ('Back', 'Back to previous …"
-      ]
-     },
-     "metadata": {},
-     "output_type": "display_data"
-    }
-   ],
+   "execution_count": null,
+   "id": "activated-simulation",
+   "metadata": {},
+   "outputs": [],
    "source": [
     "plot.function([ 260, 275], Control_0M.t_df,GdmSCN_05M.t_df, GdmSCN_2M.t_df, y_scaling = (-2,5))"
    ]
   },
   {
    "cell_type": "markdown",
-   "id": "quiet-hours",
+   "id": "behavioral-magic",
    "metadata": {},
    "source": [
     "## **analise**"
@@ -446,32 +357,17 @@
   },
   {
    "cell_type": "code",
-   "execution_count": 13,
-   "id": "raised-advocacy",
-   "metadata": {},
-   "outputs": [
-    {
-     "data": {
-      "application/vnd.jupyter.widget-view+json": {
-       "model_id": "ad4e00ab45c742efa5883142d8ee5476",
-       "version_major": 2,
-       "version_minor": 0
-      },
-      "text/plain": [
-       "Canvas(toolbar=Toolbar(toolitems=[('Home', 'Reset original view', 'home', 'home'), ('Back', 'Back to previous …"
-      ]
-     },
-     "metadata": {},
-     "output_type": "display_data"
-    }
-   ],
+   "execution_count": null,
+   "id": "romance-messaging",
+   "metadata": {},
+   "outputs": [],
    "source": [
     "plot.function([275, 290], Control_0M.t_df, Gdm2SO4_05M.t_df)"
    ]
   },
   {
    "cell_type": "markdown",
-   "id": "declared-wisdom",
+   "id": "bizarre-priest",
    "metadata": {},
    "source": [
     "### Correlation Analysis"
@@ -479,25 +375,17 @@
   },
   {
    "cell_type": "code",
-   "execution_count": 14,
-   "id": "processed-eating",
-   "metadata": {},
-   "outputs": [
-    {
-     "name": "stdout",
-     "output_type": "stream",
-     "text": [
-      "[20, 30, 40, 45, 50, 53, 56, 58, 60, 62, 64, 67, 70, 75, 80, 90] [20, 30, 40, 45, 50, 56, 58, 60, 62, 64, 67, 70, 75, 80, 90]\n"
-     ]
-    }
-   ],
+   "execution_count": null,
+   "id": "developed-literature",
+   "metadata": {},
+   "outputs": [],
    "source": [
     "print(Control_0M.t_list, GdmCl_05M.t_list)"
    ]
   },
   {
    "cell_type": "raw",
-   "id": "cross-brand",
+   "id": "dominant-organizer",
    "metadata": {},
    "source": [
     "control2 = Control_0M.t_df.drop([53], axis=1)\n",
@@ -506,7 +394,7 @@
   },
   {
    "cell_type": "markdown",
-   "id": "infinite-beach",
+   "id": "lovely-feature",
    "metadata": {},
    "source": [
     "<div class=\"alert alert-block alert-info\">\n",
@@ -516,8 +404,8 @@
   },
   {
    "cell_type": "code",
-   "execution_count": 15,
-   "id": "technological-medicare",
+   "execution_count": null,
+   "id": "elementary-opening",
    "metadata": {},
    "outputs": [],
    "source": [
@@ -526,82 +414,37 @@
   },
   {
    "cell_type": "code",
-   "execution_count": 16,
-   "id": "advance-vessel",
-   "metadata": {},
-   "outputs": [
-    {
-     "data": {
-      "application/vnd.jupyter.widget-view+json": {
-       "model_id": "1e70512f0d0b48d596cbc128bc4b9d8d",
-       "version_major": 2,
-       "version_minor": 0
-      },
-      "text/plain": [
-       "Canvas(toolbar=Toolbar(toolitems=[('Home', 'Reset original view', 'home', 'home'), ('Back', 'Back to previous …"
-      ]
-     },
-     "metadata": {},
-     "output_type": "display_data"
-    }
-   ],
+   "execution_count": null,
+   "id": "olive-audio",
+   "metadata": {},
+   "outputs": [],
    "source": [
     "plot.heatmap(assync)"
    ]
   },
   {
    "cell_type": "code",
-   "execution_count": 17,
-   "id": "magnetic-wildlife",
-   "metadata": {},
-   "outputs": [
-    {
-     "data": {
-      "application/vnd.jupyter.widget-view+json": {
-       "model_id": "c34919e091bb4a21bf9ddb15583e22a2",
-       "version_major": 2,
-       "version_minor": 0
-      },
-      "text/plain": [
-       "Canvas(toolbar=Toolbar(toolitems=[('Home', 'Reset original view', 'home', 'home'), ('Back', 'Back to previous …"
-      ]
-     },
-     "metadata": {},
-     "output_type": "display_data"
-    }
-   ],
-   "source": [
-    "plot.heatmap(sync, assync, x_min=[220, 220], y_min=[220, 220], c_min=[-5])"
-   ]
-  },
-  {
-   "cell_type": "code",
-   "execution_count": 18,
-   "id": "constant-motorcycle",
-   "metadata": {},
-   "outputs": [
-    {
-     "data": {
-      "application/vnd.jupyter.widget-view+json": {
-       "model_id": "7a6a126bc5ce45f2b01364ca90d294f4",
-       "version_major": 2,
-       "version_minor": 0
-      },
-      "text/plain": [
-       "Canvas(toolbar=Toolbar(toolitems=[('Home', 'Reset original view', 'home', 'home'), ('Back', 'Back to previous …"
-      ]
-     },
-     "metadata": {},
-     "output_type": "display_data"
-    }
-   ],
-   "source": [
-    "plot.heatmap(GdmSCN_05M)\n"
-   ]
-  },
-  {
-   "cell_type": "markdown",
-   "id": "limited-likelihood",
+   "execution_count": null,
+   "id": "massive-candy",
+   "metadata": {},
+   "outputs": [],
+   "source": [
+    "plot.heatmap(sync, x_min=220, y_min=220)"
+   ]
+  },
+  {
+   "cell_type": "code",
+   "execution_count": null,
+   "id": "democratic-gross",
+   "metadata": {},
+   "outputs": [],
+   "source": [
+    "plot.heatmap(Urea_2M.t_df, x_min=220, x_max=261)"
+   ]
+  },
+  {
+   "cell_type": "markdown",
+   "id": "stone-hypothetical",
    "metadata": {},
    "source": [
     "### derivative example"
@@ -609,44 +452,39 @@
   },
   {
    "cell_type": "code",
-   "execution_count": 19,
-   "id": "addressed-nicaragua",
-   "metadata": {},
-   "outputs": [],
-   "source": [
-    "deriv = ana.derivative(GdmSCN_2M.t_df)\n",
-    "data = GdmSCN_2M.t_df"
-   ]
-  },
-  {
-   "cell_type": "code",
-   "execution_count": 20,
-   "id": "finnish-exploration",
-   "metadata": {},
-   "outputs": [
-    {
-     "data": {
-      "application/vnd.jupyter.widget-view+json": {
-       "model_id": "9be0ad6e66364ca0b1541dcf03458e0c",
-       "version_major": 2,
-       "version_minor": 0
-      },
-      "text/plain": [
-       "Canvas(toolbar=Toolbar(toolitems=[('Home', 'Reset original view', 'home', 'home'), ('Back', 'Back to previous …"
-      ]
-     },
-     "metadata": {},
-     "output_type": "display_data"
-    }
-   ],
-   "source": [
-    "plot.function([274], data, deriv, title= \" Absolut value and derivative\")"
-   ]
-  },
-  {
-   "cell_type": "code",
-   "execution_count": 21,
-   "id": "minute-court",
+   "execution_count": null,
+   "id": "furnished-jumping",
+   "metadata": {},
+   "outputs": [],
+   "source": [
+    "deriv = ana.derivative(Control_0M.t_df)\n",
+    "data = Control_0M.t_df"
+   ]
+  },
+  {
+   "cell_type": "code",
+   "execution_count": null,
+   "id": "otherwise-bracelet",
+   "metadata": {},
+   "outputs": [],
+   "source": [
+    "plot.function([247], data, deriv)"
+   ]
+  },
+  {
+   "cell_type": "code",
+   "execution_count": null,
+   "id": "compressed-latvia",
+   "metadata": {},
+   "outputs": [],
+   "source": [
+    "#print(deriv)"
+   ]
+  },
+  {
+   "cell_type": "code",
+   "execution_count": null,
+   "id": "federal-installation",
    "metadata": {},
    "outputs": [],
    "source": [
@@ -655,282 +493,10 @@
   },
   {
    "cell_type": "code",
-   "execution_count": 22,
-   "id": "interesting-edgar",
-   "metadata": {},
-   "outputs": [
-    {
-     "name": "stdout",
-     "output_type": "stream",
-     "text": [
-      "Wavelength    90.000000\n",
-      "200            2.849753\n",
-      "201            2.542790\n",
-      "202            2.457902\n",
-      "203            2.019614\n",
-      "204            2.270501\n",
-      "205            3.173112\n",
-      "206            2.454104\n",
-      "207            1.342179\n",
-      "208            1.861131\n",
-      "209            1.681901\n",
-      "210            2.928545\n",
-      "211            3.059609\n",
-      "212            2.398827\n",
-      "213            2.073448\n",
-      "214            1.732772\n",
-      "215            2.191088\n",
-      "216            1.751661\n",
-      "217            1.453565\n",
-      "218            2.627458\n",
-      "219            2.570884\n",
-      "220            2.202083\n",
-      "221            1.366994\n",
-      "222            2.450186\n",
-      "223            2.840135\n",
-      "224            2.630694\n",
-      "225            3.161901\n",
-      "226            3.689438\n",
-      "227            2.025011\n",
-      "228            1.706574\n",
-      "229            3.008825\n",
-      "230            3.522675\n",
-      "231            2.649687\n",
-      "232            3.382818\n",
-      "233            3.606653\n",
-      "234            2.623721\n",
-      "235            1.174324\n",
-      "236            1.620939\n",
-      "237            2.522197\n",
-      "238            2.516258\n",
-      "239            3.799127\n",
-      "240            3.269796\n",
-      "241            3.628269\n",
-      "242            5.682487\n",
-      "243            3.935414\n",
-      "244            4.020677\n",
-      "245           11.074325\n",
-      "246            9.200157\n",
-      "247            9.181208\n",
-      "248            7.967972\n",
-      "249            6.791989\n",
-      "250           11.812851\n",
-      "251           15.965329\n",
-      "252           12.587799\n",
-      "253            6.695803\n",
-      "254            4.950667\n",
-      "255            5.629923\n",
-      "256            2.224355\n",
-      "257            2.030800\n",
-      "258            1.012639\n",
-      "259            0.487393\n",
-      "260            0.161079\n",
-      "261            0.188294\n",
-      "262            0.127988\n",
-      "263            0.130322\n",
-      "264            0.080742\n",
-      "265            0.092114\n",
-      "266            0.096432\n",
-      "267            0.070675\n",
-      "268            0.055914\n",
-      "269            0.072565\n",
-      "270            0.088875\n",
-      "271            0.075470\n",
-      "272            0.066471\n",
-      "273            0.061960\n",
-      "274            0.090143\n",
-      "275            0.124567\n",
-      "276            0.141208\n",
-      "277            0.086947\n",
-      "278            0.052577\n",
-      "279            0.052682\n",
-      "280            0.044255\n",
-      "281            0.030027\n",
-      "282            0.028844\n",
-      "283            0.021890\n",
-      "284            0.043850\n",
-      "285            0.040145\n",
-      "286            0.082187\n",
-      "287            0.054234\n",
-      "288            0.045899\n",
-      "289            0.050852\n",
-      "290            0.040848\n",
-      "291            0.036312\n",
-      "292            0.029189\n",
-      "293            0.032765\n",
-      "294            0.043272\n",
-      "295            0.031027\n",
-      "296            0.027884\n",
-      "297            0.019553\n",
-      "298            0.019334\n",
-      "299            0.025910\n",
-      "300            0.022265\n",
-      "301            0.029676\n",
-      "302            0.026275\n",
-      "303            0.056612\n",
-      "304            0.066508\n",
-      "305            0.065172\n",
-      "306            0.044081\n",
-      "307            0.043286\n",
-      "308            0.030846\n",
-      "309            0.041662\n",
-      "310            0.031138\n",
-      "311            0.016726\n",
-      "312            0.016240\n",
-      "313            0.023827\n",
-      "314            0.031016\n",
-      "315            0.039803\n",
-      "316            0.037824\n",
-      "317            0.041398\n",
-      "318            0.037115\n",
-      "319            0.019390\n",
-      "320            0.020446\n",
-      "321            0.015429\n",
-      "322            0.029405\n",
-      "323            0.024485\n",
-      "324            0.030927\n",
-      "325            0.029335\n",
-      "326            0.040034\n",
-      "327            0.045753\n",
-      "328            0.019213\n",
-      "329            0.042303\n",
-      "330            0.039431\n",
-      "dtype: float64 Wavelength    99\n",
-      "200           69\n",
-      "201           58\n",
-      "202           58\n",
-      "203           65\n",
-      "204           99\n",
-      "205           99\n",
-      "206           99\n",
-      "207           99\n",
-      "208           55\n",
-      "209           99\n",
-      "210           99\n",
-      "211           99\n",
-      "212           61\n",
-      "213           55\n",
-      "214           54\n",
-      "215           99\n",
-      "216           99\n",
-      "217           55\n",
-      "218           86\n",
-      "219           56\n",
-      "220           58\n",
-      "221           61\n",
-      "222           52\n",
-      "223           52\n",
-      "224           52\n",
-      "225           99\n",
-      "226           55\n",
-      "227           55\n",
-      "228           55\n",
-      "229           65\n",
-      "230           99\n",
-      "231           52\n",
-      "232           53\n",
-      "233           52\n",
-      "234           62\n",
-      "235           86\n",
-      "236           86\n",
-      "237           56\n",
-      "238           60\n",
-      "239           60\n",
-      "240           60\n",
-      "241           55\n",
-      "242           55\n",
-      "243           55\n",
-      "244           40\n",
-      "245           58\n",
-      "246           65\n",
-      "247           64\n",
-      "248           64\n",
-      "249           63\n",
-      "250           99\n",
-      "251           99\n",
-      "252           99\n",
-      "253           99\n",
-      "254           52\n",
-      "255           99\n",
-      "256           51\n",
-      "257           88\n",
-      "258           87\n",
-      "259           52\n",
-      "260           52\n",
-      "261           82\n",
-      "262           83\n",
-      "263           65\n",
-      "264           52\n",
-      "265           16\n",
-      "266           61\n",
-      "267           16\n",
-      "268           16\n",
-      "269           15\n",
-      "270           65\n",
-      "271           52\n",
-      "272           16\n",
-      "273           16\n",
-      "274           99\n",
-      "275           99\n",
-      "276           99\n",
-      "277           99\n",
-      "278           16\n",
-      "279           15\n",
-      "280           14\n",
-      "281           13\n",
-      "282           51\n",
-      "283           86\n",
-      "284           61\n",
-      "285           55\n",
-      "286           55\n",
-      "287           55\n",
-      "288           55\n",
-      "289           65\n",
-      "290           66\n",
-      "291           65\n",
-      "292           65\n",
-      "293            0\n",
-      "294            0\n",
-      "295            0\n",
-      "296           31\n",
-      "297           32\n",
-      "298           45\n",
-      "299           46\n",
-      "300           45\n",
-      "301           65\n",
-      "302           64\n",
-      "303           99\n",
-      "304           99\n",
-      "305           99\n",
-      "306           99\n",
-      "307           69\n",
-      "308           69\n",
-      "309           52\n",
-      "310           52\n",
-      "311           62\n",
-      "312            0\n",
-      "313           99\n",
-      "314           58\n",
-      "315           52\n",
-      "316           52\n",
-      "317           52\n",
-      "318           51\n",
-      "319           64\n",
-      "320           65\n",
-      "321           58\n",
-      "322           58\n",
-      "323           58\n",
-      "324           69\n",
-      "325           99\n",
-      "326           99\n",
-      "327           99\n",
-      "328           65\n",
-      "329           51\n",
-      "330           51\n",
-      "dtype: int64\n"
-     ]
-    }
-   ],
+   "execution_count": null,
+   "id": "greek-apparatus",
+   "metadata": {},
+   "outputs": [],
    "source": [
     "\n",
     "print(deriv.max(axis=1), deriv.idxmax(axis=1))\n"
@@ -938,72 +504,7 @@
   },
   {
    "cell_type": "markdown",
-   "id": "bottom-story",
-   "metadata": {},
-   "source": [
-    "## Sigmoid Fits"
-   ]
-  },
-  {
-   "cell_type": "code",
-   "execution_count": 43,
-   "id": "extraordinary-brown",
-   "metadata": {},
-   "outputs": [
-    {
-     "name": "stdout",
-     "output_type": "stream",
-     "text": [
-      "[ 0.18677156 61.81965343] [0.0197075  0.53616734]\n"
-     ]
-    },
-    {
-     "data": {
-      "application/vnd.jupyter.widget-view+json": {
-       "model_id": "15c036be82dd412eb90e916d708a27ce",
-       "version_major": 2,
-       "version_minor": 0
-      },
-      "text/plain": [
-       "Canvas(toolbar=Toolbar(toolitems=[('Home', 'Reset original view', 'home', 'home'), ('Back', 'Back to previous …"
-      ]
-     },
-     "metadata": {},
-     "output_type": "display_data"
-    }
-   ],
-   "source": [
-    "test = ana.sigmoid_fit(ana.normalize(Control_0M.t_df, axis=1),  a_range=[0, 1], b_range=[20, 90])\n",
-    "\n",
-    "x = np.arange(20,120)\n",
-    "data = pd.DataFrame([ana.sigmoid(x, a=0.5, b=61), ana.sigmoid(x, a=0.8, b=61), ana.sigmoid(x, a=0.2, b=61) ], index=[\"a=0.5\", \"a=0.8\", \"a=0.2\"] )\n",
-    "plot.mult_func([247,\"fit\", \"a=0.5\", \"a=0.8\", \"a=0.2\"], [test, data], marker=[\"x\",\"\", \"\", \"\", \"\", \"\", \"\"], linestyle=[\"\", \"-\", \":\", \":\", \"_\"], subtitle=[\"a\", \"b\", \"c\", \"d\", \"a=0.5\", \"a=0.8\", \"a=0.2\"])"
-   ]
-  },
-  {
-   "cell_type": "code",
-   "execution_count": null,
-   "id": "handed-christianity",
-   "metadata": {},
-   "outputs": [],
-   "source": [
-    "test1 = ana.sigmoid_fit(ana.normalize(Control_0M.t_df, axis=1),  a_range=[0, 1], b_range=[20, 90])\n",
-    "test2 = ana.sigmoid_fit(ana.normalize(GdmCl_05M.t_df, axis = 1), a_range = [0,1], b_range = [20,90])"
-   ]
-  },
-  {
-   "cell_type": "code",
-   "execution_count": 24,
-   "id": "comprehensive-gibraltar",
-   "metadata": {},
-   "outputs": [],
-   "source": [
-    "#print(deriv)"
-   ]
-  },
-  {
-   "cell_type": "markdown",
-   "id": "instrumental-installation",
+   "id": "surprised-placement",
    "metadata": {},
    "source": [
     "#### example for integral"
@@ -1011,24 +512,10 @@
   },
   {
    "cell_type": "code",
-   "execution_count": 25,
-   "id": "ordered-journalism",
-   "metadata": {},
-   "outputs": [
-    {
-     "name": "stderr",
-     "output_type": "stream",
-     "text": [
-      "<ipython-input-25-2878dc17bc5a>:5: IntegrationWarning: The maximum number of subdivisions (50) has been achieved.\n",
-      "  If increasing the limit yields no improvement it is advised to analyze \n",
-      "  the integrand in order to determine the difficulties.  If the position of a \n",
-      "  local difficulty can be determined (singularity, discontinuity) one will \n",
-      "  probably gain from splitting up the interval and calling the integrator \n",
-      "  on the subranges.  Perhaps a special-purpose integrator should be used.\n",
-      "  value = integrate.quad(f, 30, 75)\n"
-     ]
-    }
-   ],
+   "execution_count": null,
+   "id": "pleased-sodium",
+   "metadata": {},
+   "outputs": [],
    "source": [
     "\n",
     "integral = pd.DataFrame(['integral','error'], columns=['Wavelength'])\n",
@@ -1044,158 +531,17 @@
   },
   {
    "cell_type": "code",
-   "execution_count": 26,
-   "id": "loaded-vertex",
-   "metadata": {},
-   "outputs": [
-    {
-     "name": "stdout",
-     "output_type": "stream",
-     "text": [
-      "                      0         1\n",
-      "Wavelength     integral     error\n",
-      "200         2570.454545       0.0\n",
-      "201            8.793748       0.0\n",
-      "202            4.060703       0.0\n",
-      "203            5.107813       0.0\n",
-      "204             6.50602       0.0\n",
-      "205           10.760795       0.0\n",
-      "206            6.385566       0.0\n",
-      "207            6.845118       0.0\n",
-      "208            3.290289       0.0\n",
-      "209           -0.385796       0.0\n",
-      "210           -1.347795       0.0\n",
-      "211           -0.763706       0.0\n",
-      "212            0.413888  0.000001\n",
-      "213            4.380085  0.000001\n",
-      "214            2.047519       0.0\n",
-      "215            3.451855       0.0\n",
-      "216           -1.570447       0.0\n",
-      "217            -1.35733       0.0\n",
-      "218           -7.178926       0.0\n",
-      "219           -2.399596       0.0\n",
-      "220           -0.042861       0.0\n",
-      "221            4.130761       0.0\n",
-      "222            6.842307       0.0\n",
-      "223             4.83898       0.0\n",
-      "224            6.039899       0.0\n",
-      "225            0.673239       0.0\n",
-      "226           -1.335985       0.0\n",
-      "227            -5.54442       0.0\n",
-      "228           -1.180562       0.0\n",
-      "229           -1.037742       0.0\n",
-      "230           -1.448219       0.0\n",
-      "231           -2.510901       0.0\n",
-      "232           -0.189652       0.0\n",
-      "233           -0.660136       0.0\n",
-      "234            1.612327  0.000001\n",
-      "235           -0.848165  0.000001\n",
-      "236            -1.33391       0.0\n",
-      "237           -2.038259  0.000001\n",
-      "238           -3.151504  0.000001\n",
-      "239           -1.157611  0.000001\n",
-      "240           -3.238591       0.0\n",
-      "241           -0.993069       0.0\n",
-      "242           -1.492956  0.000001\n",
-      "243             4.55771  0.000001\n",
-      "244            3.839324  0.000001\n",
-      "245           -0.647613  0.000001\n",
-      "246          -17.400317  0.000003\n",
-      "247           -21.71177  0.000002\n",
-      "248          -16.756269  0.000001\n",
-      "249           -5.535737  0.000001\n",
-      "250           -1.646199  0.000002\n",
-      "251           -13.93423  0.000002\n",
-      "252           -7.109768  0.000002\n",
-      "253          -10.318136  0.000002\n",
-      "254          -13.687484  0.000001\n",
-      "255           -4.747064       0.0\n",
-      "256           -8.323705       0.0\n",
-      "257           -0.961841  0.000001\n",
-      "258           -1.016034       0.0\n",
-      "259           -0.320844       0.0\n",
-      "260            0.490567       0.0\n",
-      "261            -0.06924       0.0\n",
-      "262           -0.692593       0.0\n",
-      "263           -0.494425       0.0\n",
-      "264           -0.301239       0.0\n",
-      "265            -0.42266       0.0\n",
-      "266           -0.620693       0.0\n",
-      "267           -0.664538       0.0\n",
-      "268           -0.654486       0.0\n",
-      "269            -0.60112       0.0\n",
-      "270           -0.639565       0.0\n",
-      "271           -0.605056       0.0\n",
-      "272           -0.680522       0.0\n",
-      "273           -0.693184       0.0\n",
-      "274           -0.621472       0.0\n",
-      "275           -0.586799       0.0\n",
-      "276           -0.557616       0.0\n",
-      "277           -0.496121       0.0\n",
-      "278           -0.499907       0.0\n",
-      "279           -0.404264       0.0\n",
-      "280            -0.46491       0.0\n",
-      "281           -0.541852       0.0\n",
-      "282           -0.557012       0.0\n",
-      "283           -0.543104       0.0\n",
-      "284           -0.495357       0.0\n",
-      "285           -0.541123       0.0\n",
-      "286           -0.506995       0.0\n",
-      "287           -0.390536       0.0\n",
-      "288           -0.291058       0.0\n",
-      "289           -0.182397       0.0\n",
-      "290            -0.08465       0.0\n",
-      "291           -0.003105       0.0\n",
-      "292            0.058325       0.0\n",
-      "293             0.11413       0.0\n",
-      "294            0.155468       0.0\n",
-      "295            0.183726       0.0\n",
-      "296             0.15386       0.0\n",
-      "297            0.106053       0.0\n",
-      "298            0.094576       0.0\n",
-      "299            0.058675       0.0\n",
-      "300            0.016081       0.0\n",
-      "301            0.021215       0.0\n",
-      "302            0.029167       0.0\n",
-      "303            0.008575       0.0\n",
-      "304            0.004601       0.0\n",
-      "305            0.019787       0.0\n",
-      "306             0.06889       0.0\n",
-      "307            0.202083       0.0\n",
-      "308            0.170699       0.0\n",
-      "309            0.081989       0.0\n",
-      "310           -0.018158       0.0\n",
-      "311           -0.079467       0.0\n",
-      "312           -0.077434       0.0\n",
-      "313           -0.017268       0.0\n",
-      "314            0.040958       0.0\n",
-      "315            0.084539       0.0\n",
-      "316            0.068088       0.0\n",
-      "317            0.018441       0.0\n",
-      "318           -0.023769       0.0\n",
-      "319           -0.026498       0.0\n",
-      "320           -0.035721       0.0\n",
-      "321           -0.045282       0.0\n",
-      "322            0.001005       0.0\n",
-      "323            0.043908       0.0\n",
-      "324            0.057127       0.0\n",
-      "325            0.047132       0.0\n",
-      "326           -0.009629       0.0\n",
-      "327            0.002671       0.0\n",
-      "328            0.083868       0.0\n",
-      "329            0.053576       0.0\n",
-      "330            0.013434       0.0\n",
-      "331           -0.009887       0.0\n"
-     ]
-    }
-   ],
+   "execution_count": null,
+   "id": "available-infrastructure",
+   "metadata": {},
+   "outputs": [],
    "source": [
     "print(integral)\n"
    ]
   },
   {
    "cell_type": "markdown",
-   "id": "integrated-hierarchy",
+   "id": "forced-semiconductor",
    "metadata": {},
    "source": [
     "$$\n",
@@ -1205,38 +551,10 @@
   },
   {
    "cell_type": "code",
-   "execution_count": 27,
-   "id": "right-wednesday",
-   "metadata": {},
-   "outputs": [
-    {
-     "ename": "KeyError",
-     "evalue": "247",
-     "output_type": "error",
-     "traceback": [
-      "\u001b[1;31m---------------------------------------------------------------------------\u001b[0m",
-      "\u001b[1;31mKeyError\u001b[0m                                  Traceback (most recent call last)",
-      "\u001b[1;32m~\\anaconda3\\envs\\TestEnv\\lib\\site-packages\\pandas\\core\\indexes\\base.py\u001b[0m in \u001b[0;36mget_loc\u001b[1;34m(self, key, method, tolerance)\u001b[0m\n\u001b[0;32m   3079\u001b[0m             \u001b[1;32mtry\u001b[0m\u001b[1;33m:\u001b[0m\u001b[1;33m\u001b[0m\u001b[1;33m\u001b[0m\u001b[0m\n\u001b[1;32m-> 3080\u001b[1;33m                 \u001b[1;32mreturn\u001b[0m \u001b[0mself\u001b[0m\u001b[1;33m.\u001b[0m\u001b[0m_engine\u001b[0m\u001b[1;33m.\u001b[0m\u001b[0mget_loc\u001b[0m\u001b[1;33m(\u001b[0m\u001b[0mcasted_key\u001b[0m\u001b[1;33m)\u001b[0m\u001b[1;33m\u001b[0m\u001b[1;33m\u001b[0m\u001b[0m\n\u001b[0m\u001b[0;32m   3081\u001b[0m             \u001b[1;32mexcept\u001b[0m \u001b[0mKeyError\u001b[0m \u001b[1;32mas\u001b[0m \u001b[0merr\u001b[0m\u001b[1;33m:\u001b[0m\u001b[1;33m\u001b[0m\u001b[1;33m\u001b[0m\u001b[0m\n",
-      "\u001b[1;32mpandas\\_libs\\index.pyx\u001b[0m in \u001b[0;36mpandas._libs.index.IndexEngine.get_loc\u001b[1;34m()\u001b[0m\n",
-      "\u001b[1;32mpandas\\_libs\\index.pyx\u001b[0m in \u001b[0;36mpandas._libs.index.IndexEngine.get_loc\u001b[1;34m()\u001b[0m\n",
-      "\u001b[1;32mpandas\\_libs\\hashtable_class_helper.pxi\u001b[0m in \u001b[0;36mpandas._libs.hashtable.PyObjectHashTable.get_item\u001b[1;34m()\u001b[0m\n",
-      "\u001b[1;32mpandas\\_libs\\hashtable_class_helper.pxi\u001b[0m in \u001b[0;36mpandas._libs.hashtable.PyObjectHashTable.get_item\u001b[1;34m()\u001b[0m\n",
-      "\u001b[1;31mKeyError\u001b[0m: 247",
-      "\nThe above exception was the direct cause of the following exception:\n",
-      "\u001b[1;31mKeyError\u001b[0m                                  Traceback (most recent call last)",
-      "\u001b[1;32m<ipython-input-27-e2df8cfc4e4e>\u001b[0m in \u001b[0;36m<module>\u001b[1;34m\u001b[0m\n\u001b[0;32m      1\u001b[0m \u001b[1;31m#data = Control_0M.t_df\u001b[0m\u001b[1;33m\u001b[0m\u001b[1;33m\u001b[0m\u001b[1;33m\u001b[0m\u001b[0m\n\u001b[0;32m      2\u001b[0m \u001b[0mprep\u001b[0m \u001b[1;33m=\u001b[0m \u001b[0mana\u001b[0m\u001b[1;33m.\u001b[0m\u001b[0mnormalize\u001b[0m\u001b[1;33m(\u001b[0m\u001b[0mdata\u001b[0m\u001b[1;33m)\u001b[0m\u001b[1;33m\u001b[0m\u001b[1;33m\u001b[0m\u001b[0m\n\u001b[1;32m----> 3\u001b[1;33m \u001b[0mfit\u001b[0m \u001b[1;33m=\u001b[0m \u001b[0mana\u001b[0m\u001b[1;33m.\u001b[0m\u001b[0msigmoid_fit\u001b[0m\u001b[1;33m(\u001b[0m\u001b[0mprep\u001b[0m\u001b[1;33m)\u001b[0m\u001b[1;33m\u001b[0m\u001b[1;33m\u001b[0m\u001b[0m\n\u001b[0m",
-      "\u001b[1;32mF:\\GitHub\\2Dcorrelation\\analise.py\u001b[0m in \u001b[0;36msigmoid_fit\u001b[1;34m(df, wave, a_range, b_range)\u001b[0m\n\u001b[0;32m    391\u001b[0m     \u001b[1;31m# get x and y points\u001b[0m\u001b[1;33m\u001b[0m\u001b[1;33m\u001b[0m\u001b[1;33m\u001b[0m\u001b[0m\n\u001b[0;32m    392\u001b[0m     \u001b[0mx_data\u001b[0m \u001b[1;33m=\u001b[0m \u001b[0mlist\u001b[0m\u001b[1;33m(\u001b[0m\u001b[0mdf\u001b[0m\u001b[1;33m.\u001b[0m\u001b[0mcolumns\u001b[0m\u001b[1;33m)\u001b[0m\u001b[1;33m\u001b[0m\u001b[1;33m\u001b[0m\u001b[0m\n\u001b[1;32m--> 393\u001b[1;33m     \u001b[0my_data\u001b[0m \u001b[1;33m=\u001b[0m \u001b[0mdf\u001b[0m\u001b[1;33m.\u001b[0m\u001b[0mloc\u001b[0m\u001b[1;33m[\u001b[0m\u001b[0mwave\u001b[0m\u001b[1;33m,\u001b[0m \u001b[1;33m:\u001b[0m\u001b[1;33m]\u001b[0m  \u001b[1;31m# get y points\u001b[0m\u001b[1;33m\u001b[0m\u001b[1;33m\u001b[0m\u001b[0m\n\u001b[0m\u001b[0;32m    394\u001b[0m     \u001b[0my_data\u001b[0m\u001b[1;33m.\u001b[0m\u001b[0mindex\u001b[0m \u001b[1;33m=\u001b[0m \u001b[0my_data\u001b[0m\u001b[1;33m.\u001b[0m\u001b[0mindex\u001b[0m\u001b[1;33m.\u001b[0m\u001b[0mastype\u001b[0m\u001b[1;33m(\u001b[0m\u001b[0mfloat\u001b[0m\u001b[1;33m)\u001b[0m\u001b[1;33m\u001b[0m\u001b[1;33m\u001b[0m\u001b[0m\n\u001b[0;32m    395\u001b[0m \u001b[1;33m\u001b[0m\u001b[0m\n",
-      "\u001b[1;32m~\\anaconda3\\envs\\TestEnv\\lib\\site-packages\\pandas\\core\\indexing.py\u001b[0m in \u001b[0;36m__getitem__\u001b[1;34m(self, key)\u001b[0m\n\u001b[0;32m    887\u001b[0m                     \u001b[1;31m# AttributeError for IntervalTree get_value\u001b[0m\u001b[1;33m\u001b[0m\u001b[1;33m\u001b[0m\u001b[1;33m\u001b[0m\u001b[0m\n\u001b[0;32m    888\u001b[0m                     \u001b[1;32mreturn\u001b[0m \u001b[0mself\u001b[0m\u001b[1;33m.\u001b[0m\u001b[0mobj\u001b[0m\u001b[1;33m.\u001b[0m\u001b[0m_get_value\u001b[0m\u001b[1;33m(\u001b[0m\u001b[1;33m*\u001b[0m\u001b[0mkey\u001b[0m\u001b[1;33m,\u001b[0m \u001b[0mtakeable\u001b[0m\u001b[1;33m=\u001b[0m\u001b[0mself\u001b[0m\u001b[1;33m.\u001b[0m\u001b[0m_takeable\u001b[0m\u001b[1;33m)\u001b[0m\u001b[1;33m\u001b[0m\u001b[1;33m\u001b[0m\u001b[0m\n\u001b[1;32m--> 889\u001b[1;33m             \u001b[1;32mreturn\u001b[0m \u001b[0mself\u001b[0m\u001b[1;33m.\u001b[0m\u001b[0m_getitem_tuple\u001b[0m\u001b[1;33m(\u001b[0m\u001b[0mkey\u001b[0m\u001b[1;33m)\u001b[0m\u001b[1;33m\u001b[0m\u001b[1;33m\u001b[0m\u001b[0m\n\u001b[0m\u001b[0;32m    890\u001b[0m         \u001b[1;32melse\u001b[0m\u001b[1;33m:\u001b[0m\u001b[1;33m\u001b[0m\u001b[1;33m\u001b[0m\u001b[0m\n\u001b[0;32m    891\u001b[0m             \u001b[1;31m# we by definition only have the 0th axis\u001b[0m\u001b[1;33m\u001b[0m\u001b[1;33m\u001b[0m\u001b[1;33m\u001b[0m\u001b[0m\n",
-      "\u001b[1;32m~\\anaconda3\\envs\\TestEnv\\lib\\site-packages\\pandas\\core\\indexing.py\u001b[0m in \u001b[0;36m_getitem_tuple\u001b[1;34m(self, tup)\u001b[0m\n\u001b[0;32m   1058\u001b[0m     \u001b[1;32mdef\u001b[0m \u001b[0m_getitem_tuple\u001b[0m\u001b[1;33m(\u001b[0m\u001b[0mself\u001b[0m\u001b[1;33m,\u001b[0m \u001b[0mtup\u001b[0m\u001b[1;33m:\u001b[0m \u001b[0mTuple\u001b[0m\u001b[1;33m)\u001b[0m\u001b[1;33m:\u001b[0m\u001b[1;33m\u001b[0m\u001b[1;33m\u001b[0m\u001b[0m\n\u001b[0;32m   1059\u001b[0m         \u001b[1;32mwith\u001b[0m \u001b[0msuppress\u001b[0m\u001b[1;33m(\u001b[0m\u001b[0mIndexingError\u001b[0m\u001b[1;33m)\u001b[0m\u001b[1;33m:\u001b[0m\u001b[1;33m\u001b[0m\u001b[1;33m\u001b[0m\u001b[0m\n\u001b[1;32m-> 1060\u001b[1;33m             \u001b[1;32mreturn\u001b[0m \u001b[0mself\u001b[0m\u001b[1;33m.\u001b[0m\u001b[0m_getitem_lowerdim\u001b[0m\u001b[1;33m(\u001b[0m\u001b[0mtup\u001b[0m\u001b[1;33m)\u001b[0m\u001b[1;33m\u001b[0m\u001b[1;33m\u001b[0m\u001b[0m\n\u001b[0m\u001b[0;32m   1061\u001b[0m \u001b[1;33m\u001b[0m\u001b[0m\n\u001b[0;32m   1062\u001b[0m         \u001b[1;31m# no multi-index, so validate all of the indexers\u001b[0m\u001b[1;33m\u001b[0m\u001b[1;33m\u001b[0m\u001b[1;33m\u001b[0m\u001b[0m\n",
-      "\u001b[1;32m~\\anaconda3\\envs\\TestEnv\\lib\\site-packages\\pandas\\core\\indexing.py\u001b[0m in \u001b[0;36m_getitem_lowerdim\u001b[1;34m(self, tup)\u001b[0m\n\u001b[0;32m    805\u001b[0m                 \u001b[1;31m# We don't need to check for tuples here because those are\u001b[0m\u001b[1;33m\u001b[0m\u001b[1;33m\u001b[0m\u001b[1;33m\u001b[0m\u001b[0m\n\u001b[0;32m    806\u001b[0m                 \u001b[1;31m#  caught by the _is_nested_tuple_indexer check above.\u001b[0m\u001b[1;33m\u001b[0m\u001b[1;33m\u001b[0m\u001b[1;33m\u001b[0m\u001b[0m\n\u001b[1;32m--> 807\u001b[1;33m                 \u001b[0msection\u001b[0m \u001b[1;33m=\u001b[0m \u001b[0mself\u001b[0m\u001b[1;33m.\u001b[0m\u001b[0m_getitem_axis\u001b[0m\u001b[1;33m(\u001b[0m\u001b[0mkey\u001b[0m\u001b[1;33m,\u001b[0m \u001b[0maxis\u001b[0m\u001b[1;33m=\u001b[0m\u001b[0mi\u001b[0m\u001b[1;33m)\u001b[0m\u001b[1;33m\u001b[0m\u001b[1;33m\u001b[0m\u001b[0m\n\u001b[0m\u001b[0;32m    808\u001b[0m \u001b[1;33m\u001b[0m\u001b[0m\n\u001b[0;32m    809\u001b[0m                 \u001b[1;31m# We should never have a scalar section here, because\u001b[0m\u001b[1;33m\u001b[0m\u001b[1;33m\u001b[0m\u001b[1;33m\u001b[0m\u001b[0m\n",
-      "\u001b[1;32m~\\anaconda3\\envs\\TestEnv\\lib\\site-packages\\pandas\\core\\indexing.py\u001b[0m in \u001b[0;36m_getitem_axis\u001b[1;34m(self, key, axis)\u001b[0m\n\u001b[0;32m   1122\u001b[0m         \u001b[1;31m# fall thru to straight lookup\u001b[0m\u001b[1;33m\u001b[0m\u001b[1;33m\u001b[0m\u001b[1;33m\u001b[0m\u001b[0m\n\u001b[0;32m   1123\u001b[0m         \u001b[0mself\u001b[0m\u001b[1;33m.\u001b[0m\u001b[0m_validate_key\u001b[0m\u001b[1;33m(\u001b[0m\u001b[0mkey\u001b[0m\u001b[1;33m,\u001b[0m \u001b[0maxis\u001b[0m\u001b[1;33m)\u001b[0m\u001b[1;33m\u001b[0m\u001b[1;33m\u001b[0m\u001b[0m\n\u001b[1;32m-> 1124\u001b[1;33m         \u001b[1;32mreturn\u001b[0m \u001b[0mself\u001b[0m\u001b[1;33m.\u001b[0m\u001b[0m_get_label\u001b[0m\u001b[1;33m(\u001b[0m\u001b[0mkey\u001b[0m\u001b[1;33m,\u001b[0m \u001b[0maxis\u001b[0m\u001b[1;33m=\u001b[0m\u001b[0maxis\u001b[0m\u001b[1;33m)\u001b[0m\u001b[1;33m\u001b[0m\u001b[1;33m\u001b[0m\u001b[0m\n\u001b[0m\u001b[0;32m   1125\u001b[0m \u001b[1;33m\u001b[0m\u001b[0m\n\u001b[0;32m   1126\u001b[0m     \u001b[1;32mdef\u001b[0m \u001b[0m_get_slice_axis\u001b[0m\u001b[1;33m(\u001b[0m\u001b[0mself\u001b[0m\u001b[1;33m,\u001b[0m \u001b[0mslice_obj\u001b[0m\u001b[1;33m:\u001b[0m \u001b[0mslice\u001b[0m\u001b[1;33m,\u001b[0m \u001b[0maxis\u001b[0m\u001b[1;33m:\u001b[0m \u001b[0mint\u001b[0m\u001b[1;33m)\u001b[0m\u001b[1;33m:\u001b[0m\u001b[1;33m\u001b[0m\u001b[1;33m\u001b[0m\u001b[0m\n",
-      "\u001b[1;32m~\\anaconda3\\envs\\TestEnv\\lib\\site-packages\\pandas\\core\\indexing.py\u001b[0m in \u001b[0;36m_get_label\u001b[1;34m(self, label, axis)\u001b[0m\n\u001b[0;32m   1071\u001b[0m     \u001b[1;32mdef\u001b[0m \u001b[0m_get_label\u001b[0m\u001b[1;33m(\u001b[0m\u001b[0mself\u001b[0m\u001b[1;33m,\u001b[0m \u001b[0mlabel\u001b[0m\u001b[1;33m,\u001b[0m \u001b[0maxis\u001b[0m\u001b[1;33m:\u001b[0m \u001b[0mint\u001b[0m\u001b[1;33m)\u001b[0m\u001b[1;33m:\u001b[0m\u001b[1;33m\u001b[0m\u001b[1;33m\u001b[0m\u001b[0m\n\u001b[0;32m   1072\u001b[0m         \u001b[1;31m# GH#5667 this will fail if the label is not present in the axis.\u001b[0m\u001b[1;33m\u001b[0m\u001b[1;33m\u001b[0m\u001b[1;33m\u001b[0m\u001b[0m\n\u001b[1;32m-> 1073\u001b[1;33m         \u001b[1;32mreturn\u001b[0m \u001b[0mself\u001b[0m\u001b[1;33m.\u001b[0m\u001b[0mobj\u001b[0m\u001b[1;33m.\u001b[0m\u001b[0mxs\u001b[0m\u001b[1;33m(\u001b[0m\u001b[0mlabel\u001b[0m\u001b[1;33m,\u001b[0m \u001b[0maxis\u001b[0m\u001b[1;33m=\u001b[0m\u001b[0maxis\u001b[0m\u001b[1;33m)\u001b[0m\u001b[1;33m\u001b[0m\u001b[1;33m\u001b[0m\u001b[0m\n\u001b[0m\u001b[0;32m   1074\u001b[0m \u001b[1;33m\u001b[0m\u001b[0m\n\u001b[0;32m   1075\u001b[0m     \u001b[1;32mdef\u001b[0m \u001b[0m_handle_lowerdim_multi_index_axis0\u001b[0m\u001b[1;33m(\u001b[0m\u001b[0mself\u001b[0m\u001b[1;33m,\u001b[0m \u001b[0mtup\u001b[0m\u001b[1;33m:\u001b[0m \u001b[0mTuple\u001b[0m\u001b[1;33m)\u001b[0m\u001b[1;33m:\u001b[0m\u001b[1;33m\u001b[0m\u001b[1;33m\u001b[0m\u001b[0m\n",
-      "\u001b[1;32m~\\anaconda3\\envs\\TestEnv\\lib\\site-packages\\pandas\\core\\generic.py\u001b[0m in \u001b[0;36mxs\u001b[1;34m(self, key, axis, level, drop_level)\u001b[0m\n\u001b[0;32m   3736\u001b[0m                 \u001b[1;32mraise\u001b[0m \u001b[0mTypeError\u001b[0m\u001b[1;33m(\u001b[0m\u001b[1;34mf\"Expected label or tuple of labels, got {key}\"\u001b[0m\u001b[1;33m)\u001b[0m \u001b[1;32mfrom\u001b[0m \u001b[0me\u001b[0m\u001b[1;33m\u001b[0m\u001b[1;33m\u001b[0m\u001b[0m\n\u001b[0;32m   3737\u001b[0m         \u001b[1;32melse\u001b[0m\u001b[1;33m:\u001b[0m\u001b[1;33m\u001b[0m\u001b[1;33m\u001b[0m\u001b[0m\n\u001b[1;32m-> 3738\u001b[1;33m             \u001b[0mloc\u001b[0m \u001b[1;33m=\u001b[0m \u001b[0mindex\u001b[0m\u001b[1;33m.\u001b[0m\u001b[0mget_loc\u001b[0m\u001b[1;33m(\u001b[0m\u001b[0mkey\u001b[0m\u001b[1;33m)\u001b[0m\u001b[1;33m\u001b[0m\u001b[1;33m\u001b[0m\u001b[0m\n\u001b[0m\u001b[0;32m   3739\u001b[0m \u001b[1;33m\u001b[0m\u001b[0m\n\u001b[0;32m   3740\u001b[0m             \u001b[1;32mif\u001b[0m \u001b[0misinstance\u001b[0m\u001b[1;33m(\u001b[0m\u001b[0mloc\u001b[0m\u001b[1;33m,\u001b[0m \u001b[0mnp\u001b[0m\u001b[1;33m.\u001b[0m\u001b[0mndarray\u001b[0m\u001b[1;33m)\u001b[0m\u001b[1;33m:\u001b[0m\u001b[1;33m\u001b[0m\u001b[1;33m\u001b[0m\u001b[0m\n",
-      "\u001b[1;32m~\\anaconda3\\envs\\TestEnv\\lib\\site-packages\\pandas\\core\\indexes\\base.py\u001b[0m in \u001b[0;36mget_loc\u001b[1;34m(self, key, method, tolerance)\u001b[0m\n\u001b[0;32m   3080\u001b[0m                 \u001b[1;32mreturn\u001b[0m \u001b[0mself\u001b[0m\u001b[1;33m.\u001b[0m\u001b[0m_engine\u001b[0m\u001b[1;33m.\u001b[0m\u001b[0mget_loc\u001b[0m\u001b[1;33m(\u001b[0m\u001b[0mcasted_key\u001b[0m\u001b[1;33m)\u001b[0m\u001b[1;33m\u001b[0m\u001b[1;33m\u001b[0m\u001b[0m\n\u001b[0;32m   3081\u001b[0m             \u001b[1;32mexcept\u001b[0m \u001b[0mKeyError\u001b[0m \u001b[1;32mas\u001b[0m \u001b[0merr\u001b[0m\u001b[1;33m:\u001b[0m\u001b[1;33m\u001b[0m\u001b[1;33m\u001b[0m\u001b[0m\n\u001b[1;32m-> 3082\u001b[1;33m                 \u001b[1;32mraise\u001b[0m \u001b[0mKeyError\u001b[0m\u001b[1;33m(\u001b[0m\u001b[0mkey\u001b[0m\u001b[1;33m)\u001b[0m \u001b[1;32mfrom\u001b[0m \u001b[0merr\u001b[0m\u001b[1;33m\u001b[0m\u001b[1;33m\u001b[0m\u001b[0m\n\u001b[0m\u001b[0;32m   3083\u001b[0m \u001b[1;33m\u001b[0m\u001b[0m\n\u001b[0;32m   3084\u001b[0m         \u001b[1;32mif\u001b[0m \u001b[0mtolerance\u001b[0m \u001b[1;32mis\u001b[0m \u001b[1;32mnot\u001b[0m \u001b[1;32mNone\u001b[0m\u001b[1;33m:\u001b[0m\u001b[1;33m\u001b[0m\u001b[1;33m\u001b[0m\u001b[0m\n",
-      "\u001b[1;31mKeyError\u001b[0m: 247"
-     ]
-    }
-   ],
+   "execution_count": null,
+   "id": "separated-banana",
+   "metadata": {},
+   "outputs": [],
    "source": [
     "#data = Control_0M.t_df\n",
     "prep = ana.normalize(data)\n",
@@ -1246,7 +564,7 @@
   {
    "cell_type": "code",
    "execution_count": null,
-   "id": "technical-referral",
+   "id": "tight-yield",
    "metadata": {},
    "outputs": [],
    "source": [
@@ -1256,7 +574,7 @@
   {
    "cell_type": "code",
    "execution_count": null,
-   "id": "available-colleague",
+   "id": "utility-liberty",
    "metadata": {},
    "outputs": [],
    "source": []
@@ -1264,15 +582,7 @@
   {
    "cell_type": "code",
    "execution_count": null,
-   "id": "varying-diana",
-   "metadata": {},
-   "outputs": [],
-   "source": []
-  },
-  {
-   "cell_type": "code",
-   "execution_count": null,
-   "id": "changed-bulgarian",
+   "id": "adjustable-theorem",
    "metadata": {},
    "outputs": [],
    "source": []
