--- conflicted
+++ resolved
@@ -143,12 +143,8 @@
 
 
 def function(rows, *df, x_min=None, x_max=None, y_min=None, y_max=None, swap=False,
-<<<<<<< HEAD
-             x_label="Temperature[K]", y_label="CD values[mdeg]", y_scaling=None, baseline = None, suptitle = None
-=======
              x_label="Temperature[K]", y_label="CD values[mdeg]", title="Titel", subtitle=[],
              y_scaling=False, baseline=False
->>>>>>> 1f6b3712
              ):
     """Plots simple graph of DataFrames
     This function plots several CD values for each selected Temperature Column
@@ -226,16 +222,7 @@
         # make it nice
         ax.set_xlabel(x_label)  # Add an x-label to the axes.
         ax.set_ylabel(y_label)  # Add a y-label to the axes.
-<<<<<<< HEAD
-        #title = "fig." + str(c)
-        title = "GdmSCN 2 M"
-        c = c + 1
-        ax.set_title(title)
-
-    # Title option
-    if suptitle is not None:
-         fig.suptitle(suptitle, fontsize=12)
-=======
+
         ax.legend(rows)  # add legend
 
         # add subtitle
@@ -247,7 +234,6 @@
     # Title option
     fig.suptitle(title, fontsize=16)
     plt.tight_layout
->>>>>>> 1f6b3712
 
     # stuff for jupyter copied from 'https://github.com/matplotlib/ipympl'
     widgets.AppLayout(
