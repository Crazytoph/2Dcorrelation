"""Module for the hot plots.

Functions:
---------
    heatmap(*df, x_min=None, x_max=None, y_min=None, y_max=None, swap=True,
            c_min=None, c_max=None, x_label="temperature[K]",
            y_label="wavelength[nm]", title="Heatmap"):
        Plots heatmap of an dataframe.
    function(rows, *df, x_min=None, x_max=None, swap=False,
             x_label="Temperature[K]", y_label="CD values[mdeg]", y_scaling=None
             ):
        Plots values for selected indices over the column values.
    functionT(rows, *df, x_min=None, x_max=None, y_min=None, y_max=None, swap=True,
              x_label="Wavelength[nm]", y_label="CD values[mdeg]", y_scaling=None,
              baseline=None, line1=None, line2=None, line3=None, line4=None, line5=None
              ):
        Plots values for selected indices over the column values specifically for Temperature
        on x-axis.
"""

import numpy as np
import pandas as pd
import matplotlib.pyplot as plt
import ipywidgets as widgets


def heatmap(*df, x_min=None, x_max=None, y_min=None, y_max=None, swap=True,
            c_min=None, c_max=None, x_label="temperature[K]",
            y_label="wavelength[nm]", title="Heatmap"):
    """Plots heatmap.

       This function plots heatmaps of DataFrames 'df' from in given area ('x_min,
       'x_max, 'y_min', y_max')

       Parameters:
       ----------
       *df: DataFrames
           data for plot
       x_min, x_max: int
           Default: None
           min and max value of index which should be plotted
       y_min, y_max: int
           Default: None
           min and max value of column which should be plotted
       swap: boolean
           Default: True
           whether the axes should be swapped
       c_min, c_max: int
           min. and max. value for colorscale, if None, max and min value from
           array are taken
       title, x_label, y_label: string
           description for plot

       Notes:
       -----
       To-Do:  defining map-style
       """

    # define all basic parameters
    if x_min is None:
        x_min = df[0].index[0]
    if x_max is None:
        x_max = df[0].index[-1]
    if y_min is None:
        y_min = df[0].columns[0]
    if y_max is None:
        y_max = df[0].columns[-1]
    extent = [y_min, y_max, x_min, x_max]

    # ensure  we are interactive mode
    # this is default but if this notebook is executed out of order it may have been turned off
    plt.ion()
    fig = plt.figure()

    # set control variable variable 'k' to one and plot for each heatmap in df
    k = 1

    # plot each dataframe in a new subplot
    for i in df:
        ax = fig.add_subplot(1, len(df), k)
        k = k + 1
        arr = pd.DataFrame.to_numpy(i.loc[x_min:x_max, y_min:y_max])

        # if axis should be swapped
        if swap:
            arr = arr.T
            extent = [x_min, x_max, y_min, y_max]
            x_label, y_label = y_label, x_label

        # get colorscale range if not given
        if c_min is None:
            c_min = arr.min()
        if c_max is None:
            c_max = arr.max()

        # here happens the 'real' plot with all settings
        im = ax.imshow(arr, aspect='auto', cmap='gist_earth',
                       vmax=c_max, vmin=c_min, interpolation='bicubic',
                       extent=extent, origin="lower")

        # make it nice
        ax.set_xlabel(x_label)
        ax.set_ylabel(y_label)

    # make it nice

    # Title option
    fig.suptitle(title, fontsize=16)
    # add an axes, lower left corner in [0.83, 0.1] measured in figure coordinate with axes width 0.02 and height 0.8
    fig.subplots_adjust(bottom=0.1, top=0.9, left=0.1, right=0.8,
                        wspace=0.02, hspace=0.02)
    # add colorbar at specific position
    cb_ax = fig.add_axes([0.83, 0.1, 0.02, 0.8])
    fig.colorbar(im, cax=cb_ax)

    # stuff for jupyter copied from 'https://github.com/matplotlib/ipympl'
    widgets.AppLayout(
        center=fig.canvas,
        footer=widgets.Button(icon='check'),
        pane_heights=[0, 6, 1]
    )


<<<<<<< HEAD
def function(rows, *df, x_min=None, x_max=None, swap=False,
             x_label="Temperature[K]", y_label="CD values[mdeg]", y_scaling = None, line1 = None, line2 = None, line3 = None, line4 = None, line5 = None
=======
def function(rows, *df, x_min=None, x_max=None, y_min=None, y_max=None, swap=False,
             x_label="Temperature[K]", y_label="CD values[mdeg]", y_scaling=None
>>>>>>> a52c1a34
             ):
    """Plots simple graph of DataFrames

    This function plots several CD values for each selected Temperature Column
    'r'

    Parameters:
    ----------
    *df: Tuple of DataFrames
        data for plot
    rows: list
        rows of DataFrames which should be plotted
    x_min, x_max, y_min, y_max: int
        min and max columns index which should be plotted
    swap: boolean
        whether to change axes
    x_label, y_label: string
        description for plot
    y_scaling: list with two values
        gives min. and max. point on y-axis

    Returns:
    -------
        None  but plots.

    Notes:
    -----
    To-Do:  defining line-style,
    """
    # create color list and color variables
    colors = ['tab:blue', 'tab:orange', 'tab:green', 'tab:red', 'tab:purple', 'tab:brown', 'tab:pink', 'tab:gray',
              'tab:olive', 'tab:cyan']

    k, c = 0, 1
    plt.ion()
    fig = plt.figure()  # create figure
    # iterate through df in args and plot the rows

    for i in df:
        ax = fig.add_subplot(1, len(df), c)  # create subplot

        if swap:
            i = i.T

        # get min, max values if not given
        if x_min is None:
            x_min = i.columns[0]
        if x_max is None:
            x_max = i.columns[-1]
        if y_min is None:
            y_min = i.min()
        if y_max is None:
            y_max = i.max()

        for r in rows:
            x = list(i.loc[:, x_min:x_max].columns)  # get x-values
            y = pd.DataFrame.to_numpy(i.loc[r, x_min:x_max])  # get y-values
            ax.plot(x, y, linestyle='-', marker=' ', color=colors[k],
                    linewidth=1.5, label=i
                    )
            k = k + 1
<<<<<<< HEAD
            ax.legend(rows)
        k = 0
        
        if y_scaling is not None:         
            ax.set_ylim(y_scaling) # Y-achis scaling
        
        if line1 is not None:
            ax.plot( line1, [4,-8], color='k', linestyle=':', linewidth=1) # plots line into graph
        if line2 is not None:
            ax.plot(line2, [4,-8], color='k', linestyle=':', linewidth=1)
        if line3 is not None:
            ax.plot(line3, [4,-8], color='k', linestyle=':', linewidth=1)
        if line4 is not None:
            ax.plot(line4, [4,-8], color='k', linestyle=':', linewidth=1)
        if line5 is not None:
            ax.plot(line5, [4,-8], color='k', linestyle=':', linewidth=1)
=======

        ax.legend(rows)    # add legend
        k = 0              # reset control variable

        #  set y-axis limits if wanted
        if y_scaling is not None:
            ax.set_ylim(y_scaling)  # Y-axis scaling

>>>>>>> a52c1a34
        # plots line into graph
        ax.plot([20, 90], [0, 0], color='k', linestyle='-', linewidth=1)
        ax.set_xlabel(x_label)  # Add an x-label to the axes.
        ax.set_ylabel(y_label)  # Add a y-label to the axes.
        title = "fig." + str(c)
        c = c + 1
        ax.set_title(title)

    # Title option
    fig.suptitle('This is a somewhat long figure title', fontsize=16)

    # stuff for jupyter copied from 'https://github.com/matplotlib/ipympl'
    widgets.AppLayout(
        center=fig.canvas,
        footer=widgets.Button(icon='check'),
        pane_heights=[0, 6, 1]
    )


def functionT(rows, *df, x_min=None, x_max=None, y_min=None, y_max=None, swap=True,
              x_label="Wavelength[nm]", y_label="CD values[mdeg]", y_scaling=None,
              baseline=None, line1=None, line2=None, line3=None, line4=None, line5=None
              ):
    """Plots simple graph of DataFrames

        This function plots several CD values for each selected Temperature Column
        'r'

        Parameters:
        ----------
        *df: Tuple of DataFrames
            data for plot
        rows: list
            rows of DataFrames which should be plotted
        x_min, x_max, y_max, y_min: int
            min and max columns index which should be plotted
        swap: boolean
            whether to change axes
        x_label, y_label: string
            description for plot
        y_scaling: list with two values
            gives min. and max. point on y-axis
        baseline, line 1-5: boolean?
            activates help lines

        Returns:
        -------
            None  but plots.

        Notes:
        -----
        To-Do:  defining line-style,
        """
    # create color list and color variables
    colors = ['tab:blue', 'tab:orange', 'tab:green', 'tab:red', 'tab:purple', 'tab:brown', 'tab:pink', 'tab:gray',
              'tab:olive', 'tab:cyan']

    k, c = 0, 1     # control variable for later
    plt.ion()       # switch on interactive plot for jupyter
    fig = plt.figure()  # create figure

    # plot each DataFrame in new subplot
    for i in df:
        ax = fig.add_subplot(1, len(df), c)  # create subplot

        # swap for changing axis
        if swap:
            i = i.T

        # get min, max values if not given
        if x_min is None:
            x_min = i.columns[0]
        if x_max is None:
            x_max = i.columns[-1]
        if y_min is None:
            y_min = i.min()
        if y_max is None:
            y_max = i.max()

        # plot each 'r' row as new label with new color
        for r in rows:
            x = list(i.loc[:, x_min:x_max].columns)  # get x-values
            y = pd.DataFrame.to_numpy(i.loc[r, x_min:x_max])  # get y-values
            ax.plot(x, y, linestyle='-', marker=' ', color=colors[k % 10],
                    linewidth=1, label=i
                    )
            k = k + 1

        ax.legend(rows)
        k = 0   # reset control variable

        #  set y-axis limits if wanted
        if y_scaling is not None:
            ax.set_ylim(y_scaling)  # Y-axis scaling
        # ax.set_ylim([y_min,y_max]) # Y-achis auto-scaling

        # add several helplines if wanted
        if baseline is True:
            ax.plot([210, x_max], [0, 0], color='k', linestyle='-', linewidth=1)  # plots baseline into graph
        if line1 is not None:
            ax.plot([210, x_max], line1, color='k', linestyle=':', linewidth=1)  # plots line into graph
        if line2 is not None:
            ax.plot([210, x_max], line2, color='k', linestyle=':', linewidth=1)
        if line3 is not None:
            ax.plot([210, x_max], line3, color='k', linestyle=':', linewidth=1)
        if line4 is not None:
            ax.plot([210, x_max], line4, color='k', linestyle=':', linewidth=1)
        if line5 is not None:
            ax.plot([210, x_max], line5, color='k', linestyle=':', linewidth=1)

        ax.set_xlabel(x_label)  # Add an x-label to the axes.
        ax.set_ylabel(y_label)  # Add a y-label to the axes.

        title = "Fig. " + str(c)
        c = c + 1
        ax.set_title(title)

    # Title option
    fig.suptitle('This is a somewhat long figure title', fontsize=16)

    # stuff for jupyter copied from 'https://github.com/matplotlib/ipympl'
    widgets.AppLayout(
        center=fig.canvas,
        footer=widgets.Button(icon='check'),
        pane_heights=[0, 6, 1]
    )<|MERGE_RESOLUTION|>--- conflicted
+++ resolved
@@ -121,13 +121,8 @@
     )
 
 
-<<<<<<< HEAD
-def function(rows, *df, x_min=None, x_max=None, swap=False,
-             x_label="Temperature[K]", y_label="CD values[mdeg]", y_scaling = None, line1 = None, line2 = None, line3 = None, line4 = None, line5 = None
-=======
 def function(rows, *df, x_min=None, x_max=None, y_min=None, y_max=None, swap=False,
              x_label="Temperature[K]", y_label="CD values[mdeg]", y_scaling=None
->>>>>>> a52c1a34
              ):
     """Plots simple graph of DataFrames
 
@@ -189,24 +184,6 @@
                     linewidth=1.5, label=i
                     )
             k = k + 1
-<<<<<<< HEAD
-            ax.legend(rows)
-        k = 0
-        
-        if y_scaling is not None:         
-            ax.set_ylim(y_scaling) # Y-achis scaling
-        
-        if line1 is not None:
-            ax.plot( line1, [4,-8], color='k', linestyle=':', linewidth=1) # plots line into graph
-        if line2 is not None:
-            ax.plot(line2, [4,-8], color='k', linestyle=':', linewidth=1)
-        if line3 is not None:
-            ax.plot(line3, [4,-8], color='k', linestyle=':', linewidth=1)
-        if line4 is not None:
-            ax.plot(line4, [4,-8], color='k', linestyle=':', linewidth=1)
-        if line5 is not None:
-            ax.plot(line5, [4,-8], color='k', linestyle=':', linewidth=1)
-=======
 
         ax.legend(rows)    # add legend
         k = 0              # reset control variable
@@ -215,7 +192,6 @@
         if y_scaling is not None:
             ax.set_ylim(y_scaling)  # Y-axis scaling
 
->>>>>>> a52c1a34
         # plots line into graph
         ax.plot([20, 90], [0, 0], color='k', linestyle='-', linewidth=1)
         ax.set_xlabel(x_label)  # Add an x-label to the axes.
