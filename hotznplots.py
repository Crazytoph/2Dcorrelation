"""Module for the hot plots.

Functions:
---------
    heatmap(*df, x_min=None, x_max=None, y_min=None, y_max=None, swap=True,
            c_min=None, c_max=None, x_label="temperature[K]",
            y_label="wavelength[nm]", title="Heatmap"):
        Plots heatmap of an dataframe.
    function(rows, *df, x_min=None, x_max=None, swap=False,
             x_label="Temperature[K]", y_label="CD values[mdeg]", y_scaling=None
             ):
        Plots values for selected indices over the column values.
    functionT(rows, *df, x_min=None, x_max=None, y_min=None, y_max=None, swap=True,
              x_label="Wavelength[nm]", y_label="CD values[mdeg]", y_scaling=None,
              baseline=None, line1=None, line2=None, line3=None, line4=None, line5=None
              ):
        Plots values for selected indices over the column values specifically for Temperature
        on x-axis.
"""

import numpy as np
import pandas as pd
import matplotlib.pyplot as plt
import ipywidgets as widgets
from mpl_toolkits.mplot3d import axes3d
from matplotlib import cm
from string import ascii_lowercase


def heatmap(*df, x_min=None, x_max=None, y_min=None, y_max=None, swap=True,
            c_min=None, c_max=None, x_label="temperature[K]",
            y_label="wavelength[nm]", title="Heatmap", subtitle=None):
    """Plots heatmap.

       This function plots heatmaps of DataFrames 'df' from in given area ('x_min,
       'x_max, 'y_min', y_max')

       Parameters:
       ----------
        *df: DataFrames
           data for plot
        x_min, x_max: int
           Default: None
           min and max value of index which should be plotted
        y_min, y_max: int
           Default: None
           min and max value of column which should be plotted
        swap: boolean
           Default: True
           whether the axes should be swapped
        c_min, c_max: int
           min. and max. value for colorscale, if None, max and min value from
           array are taken
        title, x_label, y_label: string
           description for plot
        subtitle: list of strings
            titles for all subfigures

       Notes:
       -----
       To-Do:  defining map-style
       """

    # define all basic parameters
    if x_min is None:
        x_min = df[0].index[0]
    if x_max is None:
        x_max = df[0].index[-1]
    if y_min is None:
        y_min = df[0].columns[0]
    if y_max is None:
        y_max = df[0].columns[-1]
    extent = [y_min, y_max, x_min, x_max]

    # ensure  we are interactive mode
    # this is default but if this notebook is executed out of order it may have been turned off
    plt.ion()
    fig = plt.figure()

    # set control variable variable 'k' to one and plot for each heatmap in df
    c = 1

    # plot each dataframe in a new subplot
    for i in df:
        ax = fig.add_subplot(1, len(df), c)

        arr = pd.DataFrame.to_numpy(i.loc[x_min:x_max, y_min:y_max])

        # if axis should be swapped
        if swap:
            arr = arr.T
            extent = [x_min, x_max, y_min, y_max]
            x_label, y_label = y_label, x_label

        # get colorscale range if not given
        if c_min is None:
            c_min = arr.min()
        if c_max is None:
            c_max = arr.max()

        # here happens the 'real' plot with all settings
        im = ax.imshow(arr, aspect='auto', cmap='gist_earth',
                       vmax=c_max, vmin=c_min, interpolation='bicubic',
                       extent=extent, origin="lower")

        # make it nice
        ax.set_xlabel(x_label)
        ax.set_ylabel(y_label)

        # add subtitle
        if subtitle is None:
            ax.set_title("fig. " + ascii_lowercase[c - 1])
        else:
            ax.set_title(subtitle[c - 1])

        c = c + 1   # push control variable

    # Title option
    fig.suptitle(title, fontsize=16)
    # add an axes, lower left corner in [0.83, 0.1] measured in figure coordinate with axes width 0.02 and height 0.8
    fig.subplots_adjust(bottom=0.1, top=0.9, left=0.1, right=0.8,
                        wspace=0.02, hspace=0.02)
    # add colorbar at specific position
    cb_ax = fig.add_axes([0.83, 0.1, 0.02, 0.8])
    fig.colorbar(im, cax=cb_ax)

    # stuff for jupyter copied from 'https://github.com/matplotlib/ipympl'
    widgets.AppLayout(
        center=fig.canvas,
        footer=widgets.Button(icon='check'),
        pane_heights=[0, 6, 1]
    )


def function(rows, *df, x_min=None, x_max=None, y_min=None, y_max=None, swap=False,
<<<<<<< HEAD
             x_label="Temperature[K]", y_label="CD values[mdeg]", title="Titel", subtitle=None,
             y_scaling=False, baseline=False
=======
             x_label="Temperature[K]", y_label="CD values[mdeg]", y_scaling=None, baseline = None
>>>>>>> 8b7d47cc
             ):
    """Plots simple graph of DataFrames

    This function plots several CD values for each selected Temperature Column
    'r'

    Parameters:
    ----------
    *df: Tuple of DataFrames
        data for plot
    rows: list
        rows of DataFrames which should be plotted
    x_min, x_max, y_min, y_max: int
        min and max columns index which should be plotted
    swap: boolean
        whether to change axes
    x_label, y_label, title: string
        description for plot
    subtitle: list of strings
        title for each figure
    y_scaling: list with two values
        gives min. and max. point on y-axis

    Returns:
    -------
        None  but plots.

    Notes:
    -----
    To-Do:  defining line-style,
    """
    # create color list and color variables
    colors = ['tab:blue', 'tab:orange', 'tab:green', 'tab:red', 'tab:purple', 'tab:brown', 'tab:pink', 'tab:gray',
              'tab:olive', 'tab:cyan']

    c = 1        # control variables

    plt.ion()           # needed for jupyter
    fig = plt.figure()  # create figure

    # iterate through df in args and plot the rows
    for i in df:
        ax = fig.add_subplot(1, len(df), c)  # create subplot

        if swap:
            i = i.T

        # get min, max values if not given
        if x_min is None:
            x_min = i.columns[0]
        if x_max is None:
            x_max = i.columns[-1]
        if y_min is None:
            y_min = min(i.loc[rows].min())
        if y_max is None:
            y_max = max(i.loc[rows].max())

        k = 0               # control variable
        for r in rows:
            x = list(i.loc[:, x_min:x_max].columns)  # get x-values
            y = pd.DataFrame.to_numpy(i.loc[r, x_min:x_max])  # get y-values
<<<<<<< HEAD
            ax.plot(x, y, linestyle='-', marker='x', color=colors[k % 10],
                    linewidth=1
=======
            ax.plot(x, y, linestyle='-', marker=' ', color=colors[k],
                    linewidth=1.5, label=i
>>>>>>> 8b7d47cc
                    )
            k = k + 1

        # scaling
        if y_scaling is True:
            ax.set_ylim([y_min, y_max])  # Y-axis scaling
        # baseline
        if baseline is True:
            # plots line into graph
            ax.plot([x_min, x_max], [0, 0], color='k', linestyle=':', linewidth=1)

<<<<<<< HEAD
=======
        # plots line into graph
        if baseline is not None:
            ax.plot([20, 90], [0, 0], color='k', linestyle='-', linewidth=1)
>>>>>>> 8b7d47cc
        ax.set_xlabel(x_label)  # Add an x-label to the axes.
        ax.set_ylabel(y_label)  # Add a y-label to the axes.
        ax.legend(rows)  # add legend

        # add subtitle
        if subtitle is None:
            ax.set_title("fig. " + ascii_lowercase[c-1])
        else:
            ax.set_title(subtitle[c-1])

        c = c + 1

    # Title option
    fig.suptitle(title, fontsize=16)

    # stuff for jupyter copied from 'https://github.com/matplotlib/ipympl'
    widgets.AppLayout(
        center=fig.canvas,
        footer=widgets.Button(icon='check'),
        pane_heights=[0, 6, 1]
    )


def functionT(rows, *probes, x_min=None, x_max=None, y_min=None, y_max=None, swap=True,
              x_label="Wavelength[nm]", y_label="CD values[mdeg]", title="title", subtitle=None,
              y_scaling=None,
              baseline=None, line1=None, line2=None, line3=None, line4=None, line5=None
              ):
    """Plots simple graph of DataFrames

        This function plots several CD values for each selected Temperature Column
        'r'

        Parameters:
        ----------
        *probes: Tuple of list of CData-objects
            data for plot
        rows: list
            rows of DataFrames which should be plotted
        x_min, x_max, y_max, y_min: int
            min and max columns index which should be plotted
        swap: boolean
            whether to change axes
        x_label, y_label, title: string
            description for plot
        subtitle: lost of strings
            list of subfigure titles
        y_scaling: list with two values
            gives min. and max. point on y-axis
        baseline, line 1-5: boolean?
            activates help lines

        Returns:
        -------
            None  but plots.

        Notes:
        -----
        To-Do:  defining line-style,
        """
    # create color list and color variables
    colors = ['tab:blue', 'tab:orange', 'tab:green', 'tab:red', 'tab:purple', 'tab:brown', 'tab:pink', 'tab:gray',
              'tab:olive', 'tab:cyan']

    c = 1     # control variable for later
    plt.ion()       # switch on interactive plot for jupyter
    fig = plt.figure()  # create figure

    # plot each DataFrame in new subplot
    for subs in probes:
        ax = fig.add_subplot(1, len(probes), c)  # create subplot
        for cd in subs:
            # get df
            df = cd.t_df
            # swap for changing axis
            if swap:
                df = df.T

            # get min, max values if not given
            if x_min is None:
                x_min = df.columns[0]
            if x_max is None:
                x_max = df.columns[-1]
            if y_min is None:
                y_min = df.min()
            if y_max is None:
                y_max = df.max()

            # plot each 'r' row as new label with new color
            k = 0
            for r in rows:
                x = list(df.loc[:, x_min:x_max].columns)  # get x-values
                y = pd.DataFrame.to_numpy(df.loc[r, x_min:x_max])  # get y-values
                name = cd.denaturant + " " + cd.concentration + " " + str([r])
                ax.plot(x, y, linestyle='-', marker=' ', color=colors[k % 10],
                        linewidth=1
                        )
                k = k + 1

        #  set y-axis limits if wanted
        if y_scaling is not None:
            ax.set_ylim(y_scaling)  # Y-axis scaling
        # ax.set_ylim([y_min,y_max]) # Y-achis auto-scaling

        # add several helplines if wanted
        if baseline is True:
            ax.plot([210, x_max], [0, 0], color='k', linestyle='-', linewidth=1)  # plots baseline into graph
        if line1 is not None:
            ax.plot([210, x_max], line1, color='k', linestyle=':', linewidth=1)  # plots line into graph
        if line2 is not None:
            ax.plot([210, x_max], line2, color='k', linestyle=':', linewidth=1)
        if line3 is not None:
            ax.plot([210, x_max], line3, color='k', linestyle=':', linewidth=1)
        if line4 is not None:
            ax.plot([210, x_max], line4, color='k', linestyle=':', linewidth=1)
        if line5 is not None:
            ax.plot([210, x_max], line5, color='k', linestyle=':', linewidth=1)

        # make it nice
        ax.legend(rows)
        ax.set_xlabel(x_label)  # Add an x-label to the axes.
        ax.set_ylabel(y_label)  # Add a y-label to the axes.

        if subtitle is None:
            ax.set_title("fig. " + ascii_lowercase[c-1])
        else:
            ax.set_title(subtitle[c-1])
        c = c + 1

    # Title option
    fig.suptitle(title, fontsize=16)

    # stuff for jupyter copied from 'https://github.com/matplotlib/ipympl'
    widgets.AppLayout(
        center=fig.canvas,
        footer=widgets.Button(icon='check'),
        pane_heights=[0, 6, 1]
    )


def function3d(*df, x_min=None, x_max=None):
    """Plots 3d function.

     In progress.
     """

    plt.ion()
    fig = plt.figure()  # create figure
    c = 1   # control variable

    for i in df:
        ax = fig.add_subplot((111), projection='3d')

        if x_min is None:
            x_min = list(i.index)[0]
        if x_max is None:
            x_max = list(i.index)[-1]
        x = list(df.loc[x_min:x_max].index)

        col2 = i.columns[-1]
        col1 = i.columns[0]
        y = i.loc[x_min:x_max, [col2]].to_numpy()  # get y-values
        z = i.loc[x_min:x_max, [col1]].to_numpy()   # get z-vaalues
        y, z = y.flatten(), z.flatten()
        ax.plot(x, y, z, label='parametric curve')
        ax.legend()
        c = c + 1

    # stuff for jupyter copied from 'https://github.com/matplotlib/ipympl'
    widgets.AppLayout(
        center=fig.canvas,
        footer=widgets.Button(icon='check'),
        pane_heights=[0, 6, 1]
    )<|MERGE_RESOLUTION|>--- conflicted
+++ resolved
@@ -133,12 +133,8 @@
 
 
 def function(rows, *df, x_min=None, x_max=None, y_min=None, y_max=None, swap=False,
-<<<<<<< HEAD
              x_label="Temperature[K]", y_label="CD values[mdeg]", title="Titel", subtitle=None,
              y_scaling=False, baseline=False
-=======
-             x_label="Temperature[K]", y_label="CD values[mdeg]", y_scaling=None, baseline = None
->>>>>>> 8b7d47cc
              ):
     """Plots simple graph of DataFrames
 
@@ -200,13 +196,9 @@
         for r in rows:
             x = list(i.loc[:, x_min:x_max].columns)  # get x-values
             y = pd.DataFrame.to_numpy(i.loc[r, x_min:x_max])  # get y-values
-<<<<<<< HEAD
-            ax.plot(x, y, linestyle='-', marker='x', color=colors[k % 10],
-                    linewidth=1
-=======
-            ax.plot(x, y, linestyle='-', marker=' ', color=colors[k],
-                    linewidth=1.5, label=i
->>>>>>> 8b7d47cc
+
+            ax.plot(x, y, linestyle='-', marker='', color=colors[k % 10],
+                    linewidth=1.5
                     )
             k = k + 1
 
@@ -218,12 +210,6 @@
             # plots line into graph
             ax.plot([x_min, x_max], [0, 0], color='k', linestyle=':', linewidth=1)
 
-<<<<<<< HEAD
-=======
-        # plots line into graph
-        if baseline is not None:
-            ax.plot([20, 90], [0, 0], color='k', linestyle='-', linewidth=1)
->>>>>>> 8b7d47cc
         ax.set_xlabel(x_label)  # Add an x-label to the axes.
         ax.set_ylabel(y_label)  # Add a y-label to the axes.
         ax.legend(rows)  # add legend
