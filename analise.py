"""Module for the Analysis.

Collection of useful functions to perform operations on Data.

Functions:
---------
    centering(arr, axis):
        centers data around axis
    normalize(arr, axis=1):
        normalize data from 0 to 1
    projection_matrix(data_df, rows, alpha=0, positive_projection=True):
        creates mixture of projection and residue matrix of certain rows
    auto_scaling(arr, axis=1):
        scales data by the standard deviation along axis
    pareto_scaling(arr,axis):
        scales data by the root of the standard deviation along axis
    correlation(*exp, ref):
        performs 2D correlation analysis on 'circ_data'
    max_wave(df, wave_min, wave_max):
        gives max. value and its wavelength for each column.
    min_wave(df, wave_min, wave_max):
        gives min. value and its wavelength for each column.
    interpolate(df, i):
        interpolates a function throuhg column points for index 'i'.
    derivative(df):
        gives the interpolated derivative of a DataFrame.
    sigmoid(x, a, b):
        a sigmoid function
    sigmoid_fit(df, wave):
        fit a sigmoid function on the data of 'df'
"""

# imports
import numpy as np
import pandas as pd
import scipy.interpolate
import scipy.misc
from scipy.optimize import curve_fit
import lmfit


def centering(arr):
    """Centers data by subtracting the average.

    Centering given data by subtracting the average of respectively each
    column.

    Parameter:
    ---------
    arr: numpy array or dataframe

    Return:
    ------
    center: like dtype of arr
        centered data
    """
    # center
    avg = weighted_mean(arr)
    center = arr - avg

    return center


def weighted_mean(df):
    """ Calculates the weighted mean of unevenly-spaced data.

    Based on:
    Noda, I. and Y.Ozaki.
    “Two - Dimensional Correlation Spectroscopy: Applications in Vibrational and Optical Spectroscopy.” (2002).
    Chapter: "Practical Computation of 2D Correlation Spectra"

     Parameter:
        ---------
        df: original DataFrame

        Return:
        ------
        mean: numpy array
            vector with mean value per row
    """
    # get col, idx and convert to numpy
    col = df.columns
    idx = df.index
    arr = df.to_numpy()

    # get Temperature as List ad T_0 and T_(M+1)
    temp_list = list(col)
    temp_list = [2 * temp_list[0] - temp_list[1]] + temp_list + [temp_list[-1] * 2 - temp_list[-2]]

    # calculate mean
    norm = 0
    mean = np.zeros((idx.size, 1))
    for i in range(col.size):
        mean = mean + arr[:, i, None] * (temp_list[i + 2] - temp_list[i])
        norm = norm + (temp_list[i + 2] - temp_list[i])
    mean = mean / norm
    return mean


def weighted_std(df):
    """ Calculates the weighted mean of unevenly-spaced data.

        Based on:
        Noda, I. and Y.Ozaki.
        “Two - Dimensional Correlation Spectroscopy: Applications in Vibrational and Optical Spectroscopy.” (2002).
        Chapter: "Practical Computation of 2D Correlation Spectra"

        and "https://en.wikipedia.org/wiki/Weighted_arithmetic_mean#Weighted_sample_variance" (11.05.2021)

         Parameter:
            ---------
            df: original DataFrame

            Return:
            ------
            std: numpy array
                vector with standard deviation of each row
        """
    # get col, idx and convert to numpy
    col = df.columns
    idx = df.index
    mean = weighted_mean(df)
    arr = df.to_numpy()

    # get Temperature as List ad T_0 and T_(M+1)
    temp_list = list(col)
    temp_list = [2 * temp_list[0] - temp_list[1]] + temp_list + [temp_list[-1] * 2 - temp_list[-2]]

    # calculate std
    norm = 0
    std = np.zeros((idx.size, 1))
    for i in range(col.size):
        std = std + (arr[:, i, None] - mean) ** 2 * (temp_list[i + 2] - temp_list[i])
        norm = norm + (temp_list[i + 2] - temp_list[i])

    return std / norm


def normalize(arr, axis=1):
    """Normalizes data between 0 and 1."""
    # check for type 'np.ndarray', if not expect 'pd.DataFrame' and convert respectively
    df = False
    if not isinstance(arr, np.ndarray):
        df = True
        col = arr.columns
        idx = arr.index
        arr = arr.to_numpy()

    # get array shape
    shape = arr.shape

    if axis == 1:
        min_col = np.array(arr.min(axis=axis))
        max_col = np.array(arr.max(axis=axis))
        diff = max_col - min_col
        diff = np.matmul(diff[:, None], np.ones((1, shape[1])))
        min_col = np.matmul(min_col[:, None], np.ones((1, shape[1])))
        norm_arr = (arr - min_col) / diff
    if axis == 0:
        min_idx = np.array(arr.min(axis=axis))
        max_idx = np.array(arr.min(axis=axis))
        diff = max_idx - min_idx
        diff = np.matmul(diff[None, :], np.ones((shape[0], 1)))
        min_idx = np.matmul(min_idx[None, :], np.ones((shape[0], 1)))
        norm_arr = (arr - min_idx) / diff

    # reformat if necessary
    if df:
        norm_arr = pd.DataFrame(norm_arr, index=idx, columns=col)

    return norm_arr


<<<<<<< HEAD
def auto_scaling(df):
    """Performs Auto-scaling on data, also called Pearson scaling.

    Performs pareto-scaling according to [1]_ ,

    ..math: \tilde{x}_{ij} = \frac{x_{ij}}{s_{i}}

    Parameter:
    ---------
    df: DataFrame

=======
def auto_scaling(arr, axis=1):
    """Performs Auto-scaling on data, also called Pearson scaling.
    Performs pareto-scaling according to [1]_ ,
    ..math: \tilde{x}_{ij} = \frac{x_{ij}}{s_{i}}
    Parameter:
    ---------
    df: DataFrame
>>>>>>> aa931202
    Return:
    ------
    auto: like dtype of arr
        scaled data
<<<<<<< HEAD

=======
>>>>>>> aa931202
    References:
    ----------
    ..[1] van den Berg, R. A., Hoefsloot, H. C. J., Westerhuis, J. A., Smilde, A. K., & van der Werf, M. J. (2006).
     Centering, scaling, and transformations: Improving the biological information content of metabolomics data.
     BMC Genomics, 7. https://doi.org/10.1186/1471-2164-7-142
    """
<<<<<<< HEAD
    col = df.columns
    idx = df.index
    arr = df.to_numpy()

    # perform auto scaling
    std = weighted_std(df)  # standard deviation
    auto = arr / np.reshape(std, (len(std), 1))
    # reformat
    auto = pd.DataFrame(auto, index=idx, columns=col)
=======
    df = False
    if not isinstance(arr, np.ndarray):
        df = True
        col = arr.columns
        idx = arr.index
        arr = arr.to_numpy()

    # perform pareto scaling
    avg = arr.mean(axis=axis)  # mean
    std = arr.std(axis=axis, ddof=1)  # standard deviation
    if axis == 0:
        auto = (arr - np.reshape(avg, (1, len(avg)))) / np.reshape(std, (1, len(std)))
    if axis == 1:
        auto = (arr - np.reshape(avg, (len(avg), 1))) / np.reshape(std, (len(std), 1))

    # reformat if necessary
    if df:
        auto = pd.DataFrame(auto, index=idx, columns=col)
>>>>>>> aa931202

    return auto


<<<<<<< HEAD
def pareto_scaling(df):
=======
def pareto_scaling(arr, axis=1):
>>>>>>> aa931202
    """Performs Pareto-scaling on data.

    Performs pareto-scaling according to [1]_ ,

    ..math: \tilde{x}_{ij} = \frac{x_{ij}}{\sqrt{s_{i}}}

    Parameter:
    ---------
    df: DataFrame

    Return:
    ------
    pareto: like dtype of arr
        scaled data

    References:
    ----------
    ..[1] van den Berg, R. A., Hoefsloot, H. C. J., Westerhuis, J. A., Smilde, A. K., & van der Werf, M. J. (2006).
     Centering, scaling, and transformations: Improving the biological information content of metabolomics data.
     BMC Genomics, 7. https://doi.org/10.1186/1471-2164-7-142
    """
    # get column and index names and convert to array
    col = df.columns
    idx = df.index
    arr = df.to_numpy()

    # perform pareto scaling
    std = weighted_std(df)
    pareto = arr / np.sqrt(np.reshape(std, (len(std), 1)))
    # reformat
    pareto = pd.DataFrame(pareto, index=idx, columns=col)

    return pareto


def projection_matrix(data_df, rows, alpha=0, positive_projection=True):
    """Returns a new data matrix with the projected portion of the 'idx'-rows relative to 'alpha'.

     Method is based on [1]_

     Parameters:
     ----------
        data_df: DataFrame or numpy array
            original data
        rows: list of integer
            rows to be used for projection
        alpha: integer
            proportion of projection into new matrix
        positive_projection: boolean
            parameter determining whether a positive projection should be done

    Note:
    ----
        positive projection only works with single rows

    References:
    ----------
        ..[1]: Noda, I. (2010). Projection two-dimensional correlation analysis. Journal of Molecular Structure,
         974(1–3), 116–126. https://doi.org/10.1016/j.molstruc.2009.11.047

    Return:
    ------
        projection_mat: DataFrame
            projection matrix
     """
    df = False
    # check if 'data_df' is DataFrame
    if not isinstance(data_df, np.ndarray):
        df = True

<<<<<<< HEAD
        # get col und idx names
        col = data_df.columns
        idx = data_df.index
=======
    # perform pareto scaling
    avg = arr.mean(axis=axis)  # mean
    std = arr.std(axis=axis, ddof=1)  # standard deviation
    if axis == 0:
        pareto = (arr - np.reshape(avg, (1, len(avg)))) / np.sqrt(np.reshape(std, (1, len(std))))
    if axis == 1:
        pareto = (arr - np.reshape(avg, (len(avg), 1))) / np.sqrt(np.reshape(std, (len(std), 1)))
>>>>>>> aa931202

        # prepare 'response_val' and 'data' as numpy arrays
        response_val = data_df.loc[rows[0]:rows[-1]].T
        response_val = response_val.to_numpy()
        data = data_df.T.to_numpy()
    else:
        response_val = data_df[rows[0]:(rows[-1] + 1)].T
        data = data_df.T

    if positive_projection is False:
        # get projection matrix and residual-maker-matrix('residual_mat')'
        eigenvector = np.linalg.eigh(np.dot(response_val, response_val.T))[1]
        projection_mat = np.dot(eigenvector, eigenvector.T)
        residual_mat = np.diag([1] * len(projection_mat)) - projection_mat

        # mix both according to proportion-factor
        mixed_projected_data = np.dot(residual_mat + alpha * projection_mat, data)
    else:
        # norm vector and calculate loading vector
        normed_vec = response_val / np.linalg.norm(response_val)
        loading_vector = np.dot(data.T, normed_vec)

        # change all negative values to zero
        for i in range(loading_vector.shape[0]):
            if loading_vector[i] <= 0:
                loading_vector[i] = 0

<<<<<<< HEAD
        # calculated positive projected data
        projected_data_plus = np.dot(normed_vec, loading_vector.T)
        # and mix it
        mixed_projected_data = data - (1 - alpha) * projected_data_plus

    # change back to DataFrame
    if df is True:
        mixed_projected_data = pd.DataFrame(mixed_projected_data, index=idx, columns=col)

    return mixed_projected_data.T


def correlation(*exp_spec, ref_spec=None, center=True, scaling=None,
                projection=False, proj_positivity=True, proj_rows=None, proj_alpha=0):
    """ Performs 2D correlation analysis.
=======
def projection_matrix(data_df, rows, alpha=0, positive_projection=True):
    """Returns a new data matrix with the projected portion of the 'idx'-rows relative to 'alpha'.
     Method is based on [1]_
     Parameters:
     ----------
        data_df: DataFrame or numpy array
            original data
        rows: list of integer
            rows to be used for projection
        alpha: integer
            proportion of projection into new matrix
        positive_projection: boolean
            parameter determining whether a positive projection should be done
    Note:
    ----
        positive projection only works with single rows
    References:
    ----------
        ..[1]: Noda, I. (2010). Projection two-dimensional correlation analysis. Journal of Molecular Structure,
         974(1–3), 116–126. https://doi.org/10.1016/j.molstruc.2009.11.047
    Return:
    ------
        projection_mat: DataFrame
            projection matrix
     """
    df = False
    # check if 'data_df' is DataFrame
    if not isinstance(data_df, np.ndarray):
        df = True

        # get col und idx names
        col = data_df.columns
        idx = data_df.index

        # prepare 'response_val' and 'data' as numpy arrays
        response_val = data_df.loc[rows[0]:rows[-1]].T
        response_val = response_val.to_numpy()
        data = data_df.T.to_numpy()
    else:
        response_val = data_df[rows[0]:(rows[-1] + 1)].T
        data = data_df.T

    if positive_projection is False:
        # get projection matrix and residual-maker-matrix('residual_mat')'
        eigenvector = np.linalg.eigh(np.dot(response_val, response_val.T))[1]
        projection_mat = np.dot(eigenvector, eigenvector.T)
        residual_mat = np.diag([1] * len(projection_mat)) - projection_mat
>>>>>>> aa931202

        # mix both according to proportion-factor
        mixed_projected_data = np.dot(residual_mat + alpha * projection_mat, data)
    else:
        # norm vector and calculate loading vector
        normed_vec = response_val / np.linalg.norm(response_val)
        loading_vector = np.dot(data.T, normed_vec)

        # change all negative values to zero
        for i in range(loading_vector.shape[0]):
            if loading_vector[i] <= 0:
                loading_vector[i] = 0

        # calculated positive projected data
        projected_data_plus = np.dot(normed_vec, loading_vector.T)
        # and mix it
        mixed_projected_data = data - (1 - alpha) * projected_data_plus

    # change back to DataFrame
    if df is True:
        mixed_projected_data = pd.DataFrame(mixed_projected_data, index=idx, columns=col)

    return mixed_projected_data.T


def correlation(*exp_spec, ref_spec=None, center=True, scaling=None,
                projection=False, proj_positivity=True, proj_rows=None, proj_alpha=0):
    """ Performs 2D correlation analysis.
    Calculates the Synchronous and Asynchronous 2D correlation of a given
    Spectrum according to [1]_ .
    Hereby the dynamic spectrum is taken by subtracting the average.
    Parameters:
    ----------
    exp_spec: DataFrames
        Matrix of measured Spectrum, one or two. If one, homogenous
        DataFrame is calculated, if two heterogeneous.
    ref_spec: DataFrame
        Reference Spectrum, if None Average is taken to calculate Dynamic
        Spectrum.
    scaling: String
        Defines type of scaling if there is no reference spectrum, can be 'pareto' or 'centering'
    Returns:
    -------
    sync_spec, async_spec: array_like
        The synchronous respectively asynchronous
        correlation spectrum
    References:
    ----------
        ..[1]: Noda, I. (2000). Determination of Two - Dimensional Correlation Spectra Using the Hilbert Transform 5 E.
         54(7), 994–999.
    """
    # getting index and shared column values
    idx = exp_spec[0].index
    col = pd.concat(exp_spec, join='inner').columns
<<<<<<< HEAD
    # getting number of rows and columns
    col_len = len(col)
=======
>>>>>>> aa931202

    # get single spectra
    exp1 = exp_spec[0]
    exp2 = exp_spec[-1]

    # create dynamic spectrum from average or reference
    if ref_spec is None:
        # from average spectrum
        dyn1 = centering(exp1.loc[:, col])
        dyn2 = centering(exp2.loc[:, col])
    else:
        # from reference spectrum
        dyn1 = exp1.loc[:, col].subtract(ref_spec, axis=0)
        dyn2 = exp2.loc[:, col].subtract(ref_spec, axis=0)

        # extra centering if wanted
        if center is True:
            dyn1 = centering(dyn1)
            dyn2 = centering(dyn2)

    # perform scaling if wanted
    if scaling == 'pareto':
        dyn1 = pareto_scaling(dyn1)
        dyn2 = pareto_scaling(dyn1)
    if scaling == 'auto':
        dyn1 = auto_scaling(dyn1)
        dyn2 = auto_scaling(dyn2)

    # transform to numpy array
    dyn1 = dyn1.to_numpy()
    dyn2 = dyn2.to_numpy()

    # perform projection if wanted
    if projection is True:
        proj_rows[0] = proj_rows[0] - 200
        proj_rows[-1] = proj_rows[-1] - 200
        dyn1 = projection_matrix(dyn1, proj_rows, proj_alpha, proj_positivity)
        dyn2 = projection_matrix(dyn2, proj_rows, proj_alpha, proj_positivity)
<<<<<<< HEAD

    # get Temperature as List ad T_0 and T_(M+1)
    temp_list = np.array(col)
    temp_list = np.insert(temp_list, 0, 2 * temp_list[0] - temp_list[1])
    temp_list = np.append(temp_list, temp_list[-1] * 2 - temp_list[-2])

    # creating Hilbert-Noda-transformation-matrix for async spectrum
    arr = np.arange(1, col_len + 1, dtype=int)  # get 1D array to length of colums
    # calculate T_k - T_j plus ones on diagonal to avoid division by zero
    hilbert_noda = temp_list[arr] - np.array([temp_list[arr]]).T + np.identity(col_len, dtype=int)
    # divide to get real matrix and norm it
    hilbert_noda = 1 / (2 * np.pi * hilbert_noda)
    hilbert_noda = hilbert_noda * np.array([temp_list[arr + 1] - temp_list[arr - 1]])
    hilbert_noda = (hilbert_noda - hilbert_noda.T) / 2
    temp_space = np.array([temp_list[arr + 1] - temp_list[arr - 1]]).T
    print(temp_space, temp_list)
    # calculate synchronous and asynchronous spectrum with matrix
    sync_spec = np.dot(dyn1, dyn2.T * temp_space) \
                / (2 * (temp_list[-2] - temp_list[1]))
    async_spec = np.dot(dyn1, np.dot(hilbert_noda, dyn2.T) * temp_space) \
                 / (2 * (temp_list[-2] - temp_list[1]))
=======
>>>>>>> aa931202

    # return spectra as DataFrame
<<<<<<< HEAD
    sync_spec = pd.DataFrame(sync_spec, index=idx, columns=idx, dtype=float)
    async_spec = pd.DataFrame(async_spec, index=idx, columns=idx, dtype=float)
=======
    sync_spec = pd.DataFrame(sync_spec, index=idx, columns=idx)
    async_spec = pd.DataFrame(async_spec, index=idx, columns=idx)
>>>>>>> aa931202
    return sync_spec, async_spec


def max_wave(df, wave_min=None, wave_max=None):
    """Returns the maximum value of its wavelength for each column.

    Parameter:
    ---------
    df : DataFrame
        Typical Wavelength Temperature DataFrame

    wave_min, wave_max: int
        max. and min. wavelength in between which the maximum should be found. Must be index values from the DataFrame.

    Return:
    ------
    df2 : DataFrame
        DataFrame with Temperatures as Index and under 'Value' column their max. CD value and under 'Wavelength' the
        corresponding wavelength.
    """
    # adapt to min. and max. wavelength
    if wave_min is not None:
        df = df.loc[wave_min:]
    if wave_max is not None:
        df = df.loc[:wave_max]

    # get max.value and max. wavelength
    max_val = pd.DataFrame(df.max(), columns=["Value"])
    max_wav = pd.DataFrame(df.idxmax(), columns=["Wavelength"])
    df2 = pd.DataFrame.join(max_val, max_wav)

    return df2


def min_wave(df, wave_min=None, wave_max=None):
    """Returns the minimum value and its wavelength for each column.

    Parameter:
    ---------
    df : DataFrame
        Typical Wavelength Temperature DataFrame

    wave_min, wave_max: int
        max. and min. wavelength in between which the minimum should be found. Must be index values from the DataFrame.

    Return:
    ------
    df2 : DataFrame
        DataFrame with Temperatures as Index and under 'Value' their smallest value and under 'Wavelength' the
        corresponding wavelength.
    """
    # adapt to min. and max. wavelength
    if wave_min is not None:
        df = df.loc[wave_min:]
    if wave_max is not None:
        df = df.loc[:wave_max]

    # get max.value and max. wavelength
    min_val = pd.DataFrame(df.min(), columns=["Value"])
    min_wav = pd.DataFrame(df.idxmin(), columns=["Wavelength"])
    df2 = pd.DataFrame.join(min_val, min_wav)

    return df2


def interpolate(df, i=0):
    """Interpolates a function for a given DataFrame 'df' for the row 'i'.

        Kind is 'cubic', out of data range points are extrapolated.

    Returns:
    -------
        f : function
            function which can be called to get interpolated value of value x.
    """
    x = list(df.columns)
    y = list(df.iloc[i, :])
    f = scipy.interpolate.interp1d(x, y, kind='cubic', fill_value="extrapolate")
    return f


def derivative(df):
    """Tries to find the interpolated derivative of a DataFrame values a 'df'

    First a function is interpolated with 100 DataPoints between min. and max. column value
    which is then differentiated.

    Returns:
    -------
        deriv: DataFrame
            DataFrame with the 'Wavelength' as Index and the 100 points as columns.
    """
    # create x values
    x = np.linspace(df.columns[0], df.columns[-1], 100)
    deriv = pd.DataFrame(x, columns=['Wavelength'])

    # first interpolate function and then get derivative values
    for i in range(len(df.index)):
        f = interpolate(df, i)
        values = scipy.misc.derivative(f, x)
        deriv[i + 200] = values

    # reformat dataframe to original
    deriv.set_index('Wavelength')
    deriv = deriv.T

    return deriv


# general sigmoid fit and derivativ equal to s1
def sigmoid(x, a, b):
    """A sigmoid function.

    ..math: sig(t) = \frac{1}{1 + \exp{-a*(x-b)}

    Returns:
    -------
        function value on 'x'
    """
    return 1.0 / (1.0 + np.exp(-a * (x - b)))


def sigmoid_deriv(x, a, b):
    """Calculates the derivative of func: sigmoid.

    Returns:
    -------
        derivative value  of f on 'x'
    """
    f = a * np.exp(-a * (x - b)) / ((1 + np.exp(-a * (x - b))) ** 2)
    return f


def sigmoid_fit(df, wave=247, a_range=[0, 0.3], b_range=[50, 70]):
    """Fits a sigmoid function on data on wavelength 'wave' in 'df'.

    Data must be normalized! b is somewhat the y=0.5 value, a the width of the function.

    Parameters:
    ----------
        df: DataFrame
            Data
        wave: int
            wavelength to be fitted
        a_range, b_range:  list with two integers
            min. and max. guessing value for parameters for optmial fit.

    Return:
    ------
        fit_data: DataFrames
            DataFrame with Temperatures as Columns and then index-wise: the Wavelength 'wave' and its orignal data,
            on 'fit' the fitted data and on 'up' and 'down' the fit with parameters shifted up/down about the standard
            deviation from the fit.
    """
    # get x and y points
    x_data = list(df.columns)
    y_data = df.loc[wave, :]  # get y points
    y_data.index = y_data.index.astype(float)

    # prepare DataFrames
    x = np.arange(df.columns[0], df.columns[-1] + 1, 1)
    fit_data = pd.DataFrame(x, index=x, columns=["wavelength"])
    fit_data = pd.concat([fit_data, y_data], axis=1)
    fit_data = fit_data.set_index("wavelength")

    # fit best parameters and their errors
    popt, pcov = curve_fit(sigmoid, x_data, y_data, method='dogbox',
                           bounds=([a_range[0], b_range[0]], [a_range[-1], b_range[-1]]))

    # get fit curve
    fit_data["fit"] = sigmoid(x, *popt)
    # get up and down error fit
    std = np.sqrt(np.diag(pcov))
    print(popt, std)
    fit_data["up"] = sigmoid(x, *(popt + std))
    fit_data["down"] = sigmoid(x, *(popt - std))

    return fit_data.T, popt, std


# functions based on origin documentation
# https://www.originlab.com/doc/Origin-Help/Curve-Fitting-Function#Growth.2FSigmoidal

def s1(x, a=1, y0=0, k=0.3, xc=63):
    """Sigmoidal Logistic function, type 1.

    Parameter:
    ---------
        x: float
            variable
        a: float
            amplitude
        xc: float
            center of sigmoidal, xc >0
        k: float
            coefficient

    Return:
    ------
        f: arry of floats
            fuction value on 'x'
    """
    f = (a / (1 + np.exp(-k * (x - xc)))) + y0
    return f


def linear(x, m=1, y0=0):
    """linear function"""
    f = m * x + y0
    return f


def lm_fit(df, wave=260, guess=[], f_type='s1', method='leastsq'):
    """Test function for trying out lm-fit module."""

    # get data to be fitted
    x = list(df.columns)
    data = df.loc[wave, :]  # get y points
    data.index = data.index.astype(float)

    # get model chosen by 'function'
    if f_type == 's1':
        model = lmfit.Model(s1)
    if f_type == 'linear':
        model = lmfit.Model(linear)
    if f_type == 'sigmoid':
        model = lmfit.Model(sigmoid)

    # change guess values of parameter
    for i in range(len(guess)):
        params = model.param_names
        model.set_param_hint(params[i], value=guess[i])

    # fit and print fit report
    result = model.fit(data, x=x, method=method, nan_policy='propagate')
    print(result.fit_report())

    # get confidence report and stuff
    # result.conf_interval()
    # print(result.ci_report())

    # prepare DataFrame for return
    fit_data = pd.DataFrame(x, index=x, columns=["wavelength"])
    fit_data = pd.concat([fit_data, data], axis=1)
    fit_data = fit_data.set_index("wavelength")
    fit_data["fit"] = result.best_fit
    fit_data["error"] = result.eval_uncertainty()
    fit_data["residual"] = result.residual

    return fit_data, result.params.valuesdict(), result.params['xc'].stderr<|MERGE_RESOLUTION|>--- conflicted
+++ resolved
@@ -171,19 +171,6 @@
     return norm_arr
 
 
-<<<<<<< HEAD
-def auto_scaling(df):
-    """Performs Auto-scaling on data, also called Pearson scaling.
-
-    Performs pareto-scaling according to [1]_ ,
-
-    ..math: \tilde{x}_{ij} = \frac{x_{ij}}{s_{i}}
-
-    Parameter:
-    ---------
-    df: DataFrame
-
-=======
 def auto_scaling(arr, axis=1):
     """Performs Auto-scaling on data, also called Pearson scaling.
     Performs pareto-scaling according to [1]_ ,
@@ -191,32 +178,17 @@
     Parameter:
     ---------
     df: DataFrame
->>>>>>> aa931202
     Return:
     ------
     auto: like dtype of arr
         scaled data
-<<<<<<< HEAD
-
-=======
->>>>>>> aa931202
+        
     References:
     ----------
     ..[1] van den Berg, R. A., Hoefsloot, H. C. J., Westerhuis, J. A., Smilde, A. K., & van der Werf, M. J. (2006).
      Centering, scaling, and transformations: Improving the biological information content of metabolomics data.
      BMC Genomics, 7. https://doi.org/10.1186/1471-2164-7-142
     """
-<<<<<<< HEAD
-    col = df.columns
-    idx = df.index
-    arr = df.to_numpy()
-
-    # perform auto scaling
-    std = weighted_std(df)  # standard deviation
-    auto = arr / np.reshape(std, (len(std), 1))
-    # reformat
-    auto = pd.DataFrame(auto, index=idx, columns=col)
-=======
     df = False
     if not isinstance(arr, np.ndarray):
         df = True
@@ -235,16 +207,11 @@
     # reformat if necessary
     if df:
         auto = pd.DataFrame(auto, index=idx, columns=col)
->>>>>>> aa931202
-
+        
     return auto
 
 
-<<<<<<< HEAD
-def pareto_scaling(df):
-=======
 def pareto_scaling(arr, axis=1):
->>>>>>> aa931202
     """Performs Pareto-scaling on data.
 
     Performs pareto-scaling according to [1]_ ,
@@ -315,11 +282,6 @@
     if not isinstance(data_df, np.ndarray):
         df = True
 
-<<<<<<< HEAD
-        # get col und idx names
-        col = data_df.columns
-        idx = data_df.index
-=======
     # perform pareto scaling
     avg = arr.mean(axis=axis)  # mean
     std = arr.std(axis=axis, ddof=1)  # standard deviation
@@ -327,7 +289,7 @@
         pareto = (arr - np.reshape(avg, (1, len(avg)))) / np.sqrt(np.reshape(std, (1, len(std))))
     if axis == 1:
         pareto = (arr - np.reshape(avg, (len(avg), 1))) / np.sqrt(np.reshape(std, (len(std), 1)))
->>>>>>> aa931202
+
 
         # prepare 'response_val' and 'data' as numpy arrays
         response_val = data_df.loc[rows[0]:rows[-1]].T
@@ -355,23 +317,6 @@
             if loading_vector[i] <= 0:
                 loading_vector[i] = 0
 
-<<<<<<< HEAD
-        # calculated positive projected data
-        projected_data_plus = np.dot(normed_vec, loading_vector.T)
-        # and mix it
-        mixed_projected_data = data - (1 - alpha) * projected_data_plus
-
-    # change back to DataFrame
-    if df is True:
-        mixed_projected_data = pd.DataFrame(mixed_projected_data, index=idx, columns=col)
-
-    return mixed_projected_data.T
-
-
-def correlation(*exp_spec, ref_spec=None, center=True, scaling=None,
-                projection=False, proj_positivity=True, proj_rows=None, proj_alpha=0):
-    """ Performs 2D correlation analysis.
-=======
 def projection_matrix(data_df, rows, alpha=0, positive_projection=True):
     """Returns a new data matrix with the projected portion of the 'idx'-rows relative to 'alpha'.
      Method is based on [1]_
@@ -419,7 +364,6 @@
         eigenvector = np.linalg.eigh(np.dot(response_val, response_val.T))[1]
         projection_mat = np.dot(eigenvector, eigenvector.T)
         residual_mat = np.diag([1] * len(projection_mat)) - projection_mat
->>>>>>> aa931202
 
         # mix both according to proportion-factor
         mixed_projected_data = np.dot(residual_mat + alpha * projection_mat, data)
@@ -474,11 +418,6 @@
     # getting index and shared column values
     idx = exp_spec[0].index
     col = pd.concat(exp_spec, join='inner').columns
-<<<<<<< HEAD
-    # getting number of rows and columns
-    col_len = len(col)
-=======
->>>>>>> aa931202
 
     # get single spectra
     exp1 = exp_spec[0]
@@ -517,39 +456,22 @@
         proj_rows[-1] = proj_rows[-1] - 200
         dyn1 = projection_matrix(dyn1, proj_rows, proj_alpha, proj_positivity)
         dyn2 = projection_matrix(dyn2, proj_rows, proj_alpha, proj_positivity)
-<<<<<<< HEAD
-
-    # get Temperature as List ad T_0 and T_(M+1)
-    temp_list = np.array(col)
-    temp_list = np.insert(temp_list, 0, 2 * temp_list[0] - temp_list[1])
-    temp_list = np.append(temp_list, temp_list[-1] * 2 - temp_list[-2])
-
-    # creating Hilbert-Noda-transformation-matrix for async spectrum
-    arr = np.arange(1, col_len + 1, dtype=int)  # get 1D array to length of colums
-    # calculate T_k - T_j plus ones on diagonal to avoid division by zero
-    hilbert_noda = temp_list[arr] - np.array([temp_list[arr]]).T + np.identity(col_len, dtype=int)
-    # divide to get real matrix and norm it
-    hilbert_noda = 1 / (2 * np.pi * hilbert_noda)
-    hilbert_noda = hilbert_noda * np.array([temp_list[arr + 1] - temp_list[arr - 1]])
-    hilbert_noda = (hilbert_noda - hilbert_noda.T) / 2
-    temp_space = np.array([temp_list[arr + 1] - temp_list[arr - 1]]).T
-    print(temp_space, temp_list)
+
+    # creating Hilbert-Noda-matrix for async spectrum
+    arr = np.arange(1, rows + 1)
+    h_n_m = arr - np.array([arr]).T + np.identity(rows)
+    h_n_m = 1 / (np.pi * h_n_m)
+    h_n_m = (h_n_m - h_n_m.T) / 2
+    h_n_m = h_n_m[..., :cols]
+    
     # calculate synchronous and asynchronous spectrum with matrix
-    sync_spec = np.dot(dyn1, dyn2.T * temp_space) \
-                / (2 * (temp_list[-2] - temp_list[1]))
-    async_spec = np.dot(dyn1, np.dot(hilbert_noda, dyn2.T) * temp_space) \
-                 / (2 * (temp_list[-2] - temp_list[1]))
-=======
->>>>>>> aa931202
+    sync_spec = np.dot(dyn1, dyn2.T) / (cols  - 1)
+    async_spec = np.dot(dyn1, np.dot(hilbert_noda, dyn2.T)) / (cols - 1)
 
     # return spectra as DataFrame
-<<<<<<< HEAD
     sync_spec = pd.DataFrame(sync_spec, index=idx, columns=idx, dtype=float)
     async_spec = pd.DataFrame(async_spec, index=idx, columns=idx, dtype=float)
-=======
-    sync_spec = pd.DataFrame(sync_spec, index=idx, columns=idx)
-    async_spec = pd.DataFrame(async_spec, index=idx, columns=idx)
->>>>>>> aa931202
+
     return sync_spec, async_spec
 
 
